#!/usr/bin/env python
import io
import re
from pathlib import Path

from setuptools import setup, find_packages


# Configs ##########

# Core dependencies
REQUIRED = [
    "scikit-learn>=1.0",
    "requests>=2.21.0",
    "eia-python>=1.22",
    "pyproj>=3.5",
    "shapely>=1.8",
    "numpy>=1.24",
    "pandas>=2.0",
    "pygam>=0.9.0",
    "scipy>=1.7",
    "statsmodels>=0.11",
    "tqdm>=4.28.1",
    "matplotlib>=3.6",
    "bokeh>=2.4",
    "attrs>=22",
    "pytz",
    "h5pyd",
    "pyyaml",
    "pyspark",
<<<<<<< HEAD
    "tabulate",
    "statsmodels",
    "ipython",
=======
    "jupyterlab",
    "xarray",
    "dask",
    "netcdf4",
    "cdsapi",
>>>>>>> 7493b96a
]

# Testing-only dependencies
TESTS = ["pytest>=5.4.2", "pytest-cov>=2.8.1"]

# All extra dependencies (see keys for breakdown by purpose)
EXTRAS = {
    "docs": [
        "ipython",
        "Sphinx>=5.0,!=7.2.0",
        "pydata-sphinx-theme",
        "sphinx_design>=0.3",
        "sphinxcontrib-bibtex",
        "myst-nb",
        "myst-parser",
    ],
    "develop": [
        "pre-commit",
        "black",
        "isort",
        "flake8",
        "flake8-docstrings",
    ],
}
EXTRAS["develop"] += TESTS


# Read the version from the __init__.py file without importing it
def read(*names, **kwargs):
    directory = Path(__file__).resolve().parent
    with io.open(Path(directory, *names), encoding=kwargs.get("encoding", "utf8")) as fp:
        return fp.read()


def find_version(*file_paths):
    version_file = read(*file_paths)
    version_match = re.search(r"^__version__ = ['\"]([^'\"]*)['\"]", version_file, re.M)
    if version_match:
        return version_match.group(1)
    raise RuntimeError("Unable to find version string.")


def read_file(filename):
    this_directory = Path(__file__).resolve().parent
    with open(this_directory / filename, encoding="utf-8") as f:
        f_text = f.read()
    return f_text


# setup.py main ##########

setup(
    name="OpenOA",
    version=find_version("openoa", "__init__.py"),
    description="A package for collecting and assigning wind turbine metrics",
    long_description=read_file("readme.md"),
    long_description_content_type="text/markdown",
    author="NREL PRUF OA Team",
    author_email="openoa@nrel.gov",
    url="https://github.com/NREL/OpenOA",
    packages=find_packages(exclude=["test", "examples"]),
    include_package_data=True,
    install_requires=REQUIRED,
    extras_require=EXTRAS,
    tests_require=TESTS,
    python_requires=">=3.8, <3.11",
)<|MERGE_RESOLUTION|>--- conflicted
+++ resolved
@@ -28,17 +28,13 @@
     "h5pyd",
     "pyyaml",
     "pyspark",
-<<<<<<< HEAD
     "tabulate",
     "statsmodels",
-    "ipython",
-=======
     "jupyterlab",
     "xarray",
     "dask",
     "netcdf4",
     "cdsapi",
->>>>>>> 7493b96a
 ]
 
 # Testing-only dependencies
