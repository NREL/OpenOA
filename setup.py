#!/usr/bin/env python
import io
import re
from pathlib import Path

from setuptools import setup, find_packages


# Configs ##########

REQUIRED = [
    "statsmodels",
    "scikit-learn>=1.0",
    "requests>=2.21.0",
    "eia-python>=1.22",
    "pyproj>=3.5",
    "shapely>=1.8",
    "numpy>=1.24",
    "pandas>=2.0",
    "pygam>=0.9.0",
    "scipy>=1.7",
    "statsmodels>=0.11",
    "tqdm>=4.28.1",
    "matplotlib>=3.6",
    "bokeh>=2.4",
    "attrs>=22",
    "pytz",
<<<<<<< HEAD
=======
    "pyspark",
>>>>>>> d59b3f21
    "pyyaml",
    "h5pyd",
    "pyspark",
]

TESTS = ["pytest>=5.4.2", "pytest-cov>=2.8.1"]

EXTRAS = {
    "docs": [
        "ipython==8.5",
        "m2r2>=0.3",
        "Sphinx>=5.0",
        "pydata-sphinx-theme",
        "nbmerge==0.0.4",
        "nbsphinx>=0.8,<=0.9",
        "sphinx_design>=0.3,<=0.4",
        "sphinxcontrib-bibtex",
        "myst-parser",
    ],
    "develop": [
        "pre-commit",
        "black",
        "isort",
        "flake8",
        "flake8-docstrings",
        "pytest",
        "pytest-cov",
    ],
}


# Read the version from the __init__.py file without importing it
def read(*names, **kwargs):
    directory = Path(__file__).resolve().parent
    with io.open(Path(directory, *names), encoding=kwargs.get("encoding", "utf8")) as fp:
        return fp.read()


def find_version(*file_paths):
    version_file = read(*file_paths)
    version_match = re.search(r"^__version__ = ['\"]([^'\"]*)['\"]", version_file, re.M)
    if version_match:
        return version_match.group(1)
    raise RuntimeError("Unable to find version string.")


def read_file(filename):
    this_directory = Path(__file__).resolve().parent
    with open(this_directory / filename, encoding="utf-8") as f:
        f_text = f.read()
    return f_text


# setup.py main ##########

setup(
    name="OpenOA",
    version=find_version("openoa", "__init__.py"),
    description="A package for collecting and assigning wind turbine metrics",
    long_description=read_file("readme.md"),
    long_description_content_type="text/markdown",
    author="NREL PRUF OA Team",
    author_email="openoa@nrel.gov",
    url="https://github.com/NREL/OpenOA",
    packages=find_packages(exclude=["test"]),
    include_package_data=True,
    install_requires=REQUIRED,
    extras_require=EXTRAS,
    tests_require=TESTS,
    python_requires=">=3.8, <=3.10",
)<|MERGE_RESOLUTION|>--- conflicted
+++ resolved
@@ -25,10 +25,6 @@
     "bokeh>=2.4",
     "attrs>=22",
     "pytz",
-<<<<<<< HEAD
-=======
-    "pyspark",
->>>>>>> d59b3f21
     "pyyaml",
     "h5pyd",
     "pyspark",
