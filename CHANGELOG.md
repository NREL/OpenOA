--- conflicted
+++ resolved
@@ -1,17 +1,11 @@
 # Changelog
 All notable changes to this project will be documented in this file. If you make a notable change to the project, please add a line describing the change to the "unreleased" section. The maintainers will make an effort to keep the [Github Releases](https://github.com/NREL/OpenOA/releases) page up to date with this changelog. The format is based on [Keep a Changelog](https://keepachangelog.com/en/1.0.0/).
 
-<<<<<<< HEAD
 ## [UNRELEASED]
 - Updated long-term loss calculations to weight by monthly/daily long-term gross energy
-- Added wind turbine asset data to example ENGIE project
-- Bugfixes, such as fixing an improper python version specifier in setup.py and replacing some straggling references to the master branch with main.
 - Added wind farm plotting tool
 
-## [2.2 - 2021-04-30]
-=======
 ## [2.2 - 2021-05-28]
->>>>>>> 50d04f5a
 - IAV incorporation in AEP calculation
 - Set power to 0 for windspeeds above and below cutoff in IEC power curve function.
 - Split unit tests from regression tests and updated CI pipeline to run the full regression tests weekly.
