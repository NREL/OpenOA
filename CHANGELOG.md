# Changelog
All notable changes to this project will be documented in this file. If you make a notable change to the project, please add a line describing the change to the "unreleased" section. The maintainers will make an effort to keep the [Github Releases](https://github.com/NREL/OpenOA/releases) page up to date with this changelog. The format is based on [Keep a Changelog](https://keepachangelog.com/en/1.0.0/).

## Unreleased - TBD

- Updated compatibility with Pandas datetime offsets. All uppercase offset strings representing
  one hour or less have been replaced with the lowercase version. This stems from an update in the
<<<<<<< HEAD
  Pandas frequency API that breaks in 2.2.0. See the below changes to update frequency settings
=======
  Pandas frequency API that breaks in 2.2.0. See the below changes to update frequency settings. The
  soon-to-be-deprecated style from Pandas will continue to be supported in OpenOA, but will display
  a `DeprecationWarning` with support extending until OpenOA v4.
>>>>>>> c016aae0
  - M -> ME (MS still allowed)
  - H -> h
  - T -> min
  - S -> s
  - L -> ms
  - U -> us
  - N -> ns
- Python 3.11 is now supported.
- Updates the dependency requirements to minimize the number of required packages, and have a more
  expansive list of modifiers. Users can now use any combination of
  `pip install openoa[examples, develop, docs, nrel-wind, reanalysis]` to ensure the appropriate
  packages are installed for their workflow.
- Adds a `--unit` and `--regression` flag for running pytest that works in addition to
`pytest test/unit` or `pytest test/regression`.
- Converts some configuration files into `pyproject.toml` settings to reduce visual clutter
  at the top-level of the directory.
- Updates chained `.loc` expressions to be a single `.loc` expression in project_ENGIE.py to silence
  a Pandas deprecation warning about future changes.
- Adds a missing NaN assignment to `project_ENGIE.py:clean_scada`, which causes a slight change in
  results for the TIE and wake loss regression tests.
- `openoa.utils.timeseries.gap_fill_data_frame()` now returns the original data if there is no data
  to fill in, avoiding a Pandas `concat` deprecation warning about pending behavioral changes.

## [3.0.1 - 2023-12-22]

- Includes warnings about limitations and lack of validation of static yaw misalignment method.

## v3.0 - 29 September 2023

Please see the [updated documentation](https://openoa.readthedocs.io/en/latest/index.html) for a complete overview of the new and improved OpenOA. Much will look familiar, but using the library should now be much more streamlined, and usage should be significantly faster.

### Features

#### PlantData and PlantMetaData

- `from openoa import PlantData`
- The `PlantData` class has been entirely reorganized around attrs dataclasses and direct use of Pandas data frames. For more details on usage, please check the [examples page of the documentation](https://openoa.readthedocs.io/en/latest/examples/index.html) or the [updated API documentation](https://openoa.readthedocs.io/en/latest/api/schema.html) for details.
- `PlantData` now validates user data based on the data schema provided by the user through the `PlantMetaData` object. See the links above for details and usage, which means no more need to subclass `PlantData` and write a custom `prepare` method. Now users simply define their data schema, and `PlantData` is able to do all of the work and validate the data.
- IEC 61400-25 tag names are now used throughout the code base for column naming/calling conventions
- The package name is changed from `operational_analysis` to `openoa` to be more consistent with how we expect to import OpenOA!
- Common methods are now readily available through `PlantData`, such as `PlantData.turbine_ids`, `PlantData.tower_ids`, `PlantData.turbine_df("turb_id")`, or `PlantData.tower_df("tower_id")`
- Better `__repr__` methods for `PlantData` and `PlantMetaData`.
  - Improved `__repr__` methods that can detect Jupyter Notebooks or terminal usage to print as a string or as markdowns.
  - Printing a `PlantData` object now provides a high level statistical summary of each of the
    datasets in `PlantData`, alongside other key variables.
  - Printing a `PlantMetaData` object now shows the default or provided column mapping with the
    associated expected dtypes and units, alongside other key variables.
  - Creating a class will take all of the same parameters, moving all data validation parameters to the front of the arguments for each class, so check your class initializations when changing versions.
  - `AnalysisClass.run()` now takes all of the same arguments as the class initialization, except for those that modify what data will be validated. For example, `MonteCarloAEP` has arguments `reg_temperature` and `reg_wind_direction`, which flag if additional columns should be present in the reanalysis data, therefore modifying the data validation requirements. As such, they will not be able to updated in `run()`, and a new analysis class instance will need to be created.
  - `reanalysis_subset` is being replaced with `reanalysis_products` in all cases to use a consistent naming convention across classes.
- Analysis requirements and minimum schema have been provided in the `openoa/schema` library. To review a dictionary of the minimal data requirements for an anaylsis, users may view the `ANALYSIS_REQUIREMENTS` found in `openoa/schema/metadata.py`, or be importing it and viewing as a dictionary `from openoa.schema.metadata import ANALYSIS_REQUIREMENTS`. Alternatively there is a simple landing page for analysis-specific schema files available in the [schema readme](openoa/schema/README.md)

#### Analysis Classes

- `from openoa.analysis import MonteCarloAEP`
- A static yaw misalignment analysis class `StaticYawMisalignment` has been added to estimate static yaw misalignment as a function of wind speed for individual wind turbines using turbine-level SCADA data
- A new `WakeLosses` analysis class has been added to estimate wake losses utilizing either turbine-level or met-tower level wind conditions.
- Hard-coded reanalyis product abbreviation requirements in the analysis classes have been moved to check that the provided abbreviations match the reanalysis abbreviations used for the `PlantData.reanalysis` dictionary keys.
- A deep copy of the original `PlantData` object is now stored in the analysis class so that the project data is stable between uses, allowing more flexibility for users running a variety of analyses.
- Analysis classes are now attached to `PlantData` at the time of import, maintaining the same behavior as a standalone analysis class import. For example, the following two import patters produce the same results
  ```python
  from openoa import PlantData
  from openoa.analysis import WakeLosses

  kwargs = {
    metadata="path_to_metadata",
    scada="scada data or path to CSV file",
    meter="meter data or path to CSV file",
    tower="tower data or path to CSV file",
    asset="asset data or path to CSV file",
    reanalysis={"product_key": "data or path to CSV file"},
    status="status data or path to file",
    }
  project = PlantData.from_dict(kwargs)

  # Original pattern, that is still in operation
  wake_classic = WakeLosses(project)

  # New, equivalent pattern
  wake_new = project.WakeLosses()
  ```
- All analysis inputs are able to be provided at the initialization or run level, allowing more flexibility for when analyses are designed and modified. Additionally, the analysis defaults are set at initialization, so settings are only changed between runs if the users specifies a change.
- The only settings that cannot be modified in an analysis run are those that change the underlying data settings, which will now require a new analysis method. See the following example:

  ```python
  from openoa import PlantData

  project = PlantData()  # note: kwargs must actually be provided to create a PlantData object

  # Use and validate of the SCADA temperature data
  aep = project.MonteCarloAEP(reg_temperature=True)

  # No longer allowed because this adds a new wind direction data requirement, which may
  # not have been validated
  aep.run(reg_wind_direction=True)

  # New method for running variations on the underlying data, which do not modify the original
  # project data in any way
  aep_temp = project.MonteCarloAEP(reg_temperature=True)
  aep_wd = project.MonteCarloAEP(reg_wind_direction=True)

  # Compare your results
  ...
  ```
- `TurbineLongTermGrossEnergy.filter_turbine_data` was cleaned up for a minor gain in efficiency and readability.

#### Utils (formerly `tools`)

- `tools` has been renamed to `utils`
- `pandas_plotting` has been renamed to `plot`, and a new, more customizable plotting API has been implemented allowing for publication-quality figures to be generated with ease.
- Added downloader utils module containing functions for downloading generic files from the web, downloading files from Zenodo, and downloading monthly-resolution ERA5 and MERRA2 data.
- Nearly all methods can operate on a Pandas DataFrame with provided column names, or pandas Series for the parameters, and return back the data in the same manner.
- Massive spedups across the board by using the most efficient Pandas and/or NumPy code under the hood to power the same methods with a more polished and robust interface.

### Documentation

- Updated documentation for users and contributors in the Getting Started section.
- New and improved [contributing guide](https://openoa.readthedocs.io/en/latest/getting_started/contributing.html).
- All notebooks have been updated to use our new API and demonstrate its usage.
- New notebooks dedicated solely to introducing new concepts.
- Added example notebook "02c_plant_aep_analysis_cubico.ipynb" that demonstrates creating a `PlantData` object and running AEP analysis for two Cubico wind plants (Kelmarsh and Penmanshiel) using open data downloaded from Zenodo
- The new `06_wake_loss_analysis` example notebook highlights the new `WakeLosses` analysis class using the La Haute Borne data.
- The new `07_static_yaw_misalignment` example notebook demonstrates the application of the yaw misalignment method using the example La Haute Borne data

### General Improvements
- Upgrading past major versions of Scikit-Learn (1.0) and Pandas (2.0), in conjunction with their own dependencies, caused small divergences in the MonteCarloAEP analysis method with Daily GBM, and the Wake Losses analysis method with UQ. The magnitude of the differences are small compared with the magnitude of the output.
- In general, OpenOA is now moving away from pinning the maximum dependency version, and will stick to defining minimum dependencies to ensure modern API usage is supported across the software.

### Deprecations

- The following methods have been removed from the plotting library, `utils/plot.py` given that they have either been replaced with newer methods or have been unused and unmaintained for long enough that their original intent is lost. If you still use any of these, please let us know in the Issues, and we'll be happy to bring it up to date:
  - `plot_array`
  - `subplot_powerRose_array`
  - `powerRose_array`
  - `subplot_c1_c2`
  - `subplot_c1_c2_flagged`
  - `subplot_c1_c2_raw_flagged`
  - `subplt_power_curve`
  - `turbine_polar_line`
  - `turbine_polar_4Dscatter`
  - `turbine_polar_contourf`
  - `turbine_polar_contour`


## 3.0rc2
- Everything from release candidate 1
- IEC 61400-25 tag names are now used throughout the code base for column naming/calling conventions
- Wake Loss Method now released(!) and available via: `from openoa.analysis import WakeLosses`.

## 3.0rc1
- The package name is changed from `operational_analysis` to `openoa` to be more consistent with how we expect to import OpenOA!
- `PlantData` is now fully based on attrs dataclasses and utilizing the pandas `DataFrame` for all internal data structures
  - `PlantData` can now be imported via `from openoa import PlantData`
  - By using attrs users no longer have to subclass `PlantData` and create their own `PlantData.prepare` method.
  - Users can now bring their own column naming, and provide a metadata definition so columns are mapped under the hood through the `PlantMetaData` class (see Intro Example for more information!)
  - `PlantData.scada` (or similar) is now used in place of accessing the SCADA (or similar) dataframe
  - v2 `ReanalysisData` and `AssetData` methods have been absorbed by `PlantData` in favor of a unified data structure and means to operate on data.
  - v2 `TimeSeriesTable` is removed in favor of a pandas-based API and data usage
- openoa has a new import structure
  - `PlantData` is available at the top level: `from openoa import PlantData`
  - tookits -> utils via `from openoa.utils import xx`
    - pandas_plotting -> plot
    - quality_check_automation -> qa (formerly located in methods)
  - methods -> analysis via `from openoa.analysis import xx`
- Convenience methods such as `PlantData.turbine_ids` or `PlantData.tower_df(tower_id="x")` have been added to address commonly used code patters
- Analysis methods are now available through `from openoa.analysis import <AnalysisClass>`
- A wake loss analysis class `WakeLosses` has been added to estimate operational wake losses using turbine-level SCADA data
  - The new `06_wake_loss_analyis` example notebook demonstrates how to use the wake loss analysis method
- Renamed `compute_shear_v3` to `compute_shear` and deleted old version of `compute_shear`.
- The `utils` subpackage has been cleaned up to take both pandas `DataFrame` and `Series` objects where appropriate, refactors pandas code to be much cleaner for both performance and readability, has more user-friendly error messages, and has more consist outputs
- `openoa.utils.imputing.correlation_matrix_by_id_column` has been renamed to `openoa.utils.imputing.asset_correlation_matrix`
- A new 00_x example notebook is replace the 1a/b QA examples to highlight how the `project_ENGIE.py` methods are created. This creates an example for users to work with and significantly more details on how to use the new `PlantData` and `PlantMetaData` methods.
- Documentation reorganization and cleanup

## [2.3 - 2022-01-18]
- Replaced hard-coded reanalysis dates in plant analysis with automatic valid date selection and added optional user-defined end date argument. Fixed bug in normalization to 30-day months.
- Toolkit added for downloading reanalysis data using the PlanetOS API
- Added hourly resolution to AEP calculation
- Added wind farm plotting function to pandas_plotting toolkit using the Bokeh library
- Split the QC methods into a more generic `WindToolKitQualityControlDiagnosticSuite` class and WTK-specific subclass: `WindToolKitQualityControlDiagnosticSuite`.
- Updated filter algorithms in AEP calculation, now with a proper outlier filter

## [2.2 - 2021-05-28]
- IAV incorporation in AEP calculation
- Set power to 0 for windspeeds above and below cutoff in IEC power curve function.
- Split unit tests from regression tests and updated CI pipeline to run the full regression tests weekly.
- Flake8 with Black code style implemented with git hook to run on commit
- Updated long-term loss calculations to weight by monthly/daily long-term gross energy
- Added wind turbine asset data to example ENGIE project
- Reduce amount of time it takes to run regression tests by decreasing number of monte carlo iterations. Reduce tolerance of float comparisons in plant analysis regression test. Linear regression on daily data is removed from test.
- Bugfixes, such as fixing an improper python version specifier in setup.py and replacing some straggling references to the master branch with main.

## [2.1 - 2021-02-17]
- Modify bootstrapping approach for period of record sampling. Data is now sampled with replacement, across 100% of the POR data.
- Cleaned up dependencies for JOSS review. Adding peer-reviewed JOSS paper.
- Add Binder button to Readme which makes running the example notebooks easier.
- Set maximum python version to 3.8, due to an install issue for dependency Shapely on Mac with Python 3.9.

## [2.0.1 - 2020-10-13]
- Replaced `GeoPandas` functionality with `pyproj` and `Shapely` for coordinate
reference system conversion and distance measurements.
- Moved and renamed tests and updated the documentation accordingly.

## [2.0.0 - 2020-08-11]
- Switch to [semantic versioning](https://semver.org) from this release forward.
- Efficiency improvements in AEP calculation
- Energy Yield Analysis (EYA) added to Operational Assessment (OA) Gap Analysis method
- Uncertainty quantification for electrical losses and longterm turbine gross energy
- Implemented open source Engie example data
- Complete update of example notebooks
- Switch to standard BSD-3 Clause license
- Automated quality control method to assist with data ingestion. Tools in this method include daylight savings time change detection and identification of the diurnal cycle.
- Add electrical losses method
- Method for estimating long-term turbine gross energy (excluding downtime and underperformance losses)
- CI pipeline using Github Actions includes regression testing with Pytest, code coverage reporting via CodeCov, packaging and distribution via Pypi, and automatic documentation using ReadTheDocs.

## [1.1] - 2019-01-29
- Python3 Support
- Addition of reanalysis schemas to the Sphinx documentation
- Easy import of EIA data using new module: Metadata_Fetch
- Updated contributing.md document
- Quality checks for reanalysis data
- Improved installation instructions
- Integration tests are now performed in CI
- Performed PEP8 linting

## [1.0] - 2018-12-06
- Refactor many analysis and toolkit modules to make them conform to a standard API (init, prepare, and run method).
- Timeseries Table is now an integrated component, no sparkplug-datastructures dependency
- Plant Level AEP method w/ Monte Carlo
- Turbine / Scada level toolkits: Filtering, Imputing, Met, Pandas Plotting, Timeseries, Unit Conversion
- Most toolkits and all methods are fully documented in Sphinx.
- Two example notebooks: Operational AEP Analysis and Turbine Analysis
- All toolkits except for Pandas Plotting have > 80% test coverage.<|MERGE_RESOLUTION|>--- conflicted
+++ resolved
@@ -5,13 +5,9 @@
 
 - Updated compatibility with Pandas datetime offsets. All uppercase offset strings representing
   one hour or less have been replaced with the lowercase version. This stems from an update in the
-<<<<<<< HEAD
-  Pandas frequency API that breaks in 2.2.0. See the below changes to update frequency settings
-=======
   Pandas frequency API that breaks in 2.2.0. See the below changes to update frequency settings. The
   soon-to-be-deprecated style from Pandas will continue to be supported in OpenOA, but will display
   a `DeprecationWarning` with support extending until OpenOA v4.
->>>>>>> c016aae0
   - M -> ME (MS still allowed)
   - H -> h
   - T -> min
