--- conflicted
+++ resolved
@@ -2,11 +2,11 @@
 All notable changes to this project will be documented in this file. If you make a notable change to the project, please add a line describing the change to the "unreleased" section. The maintainers will make an effort to keep the [Github Releases](https://github.com/NREL/OpenOA/releases) page up to date with this changelog. The format is based on [Keep a Changelog](https://keepachangelog.com/en/1.0.0/).
 
 ## [UNRELEASED]
-<<<<<<< HEAD
 - The package name is changed from `operational_analysis` to `openoa` to be more consistent with how we expect to import OpenOA!
-=======
+- Renamed `compute_shear_v3` to `compute_shear` and deleted old version of `compute_shear`.
+
+## [UNRELEASED - 2.x]
 - Added `compute_shear_v3` to `met_data_processing` toolkit, improving efficiency, removed requirement to provide reference height, and added option to return reference height and wind speed corresponding to best-fit shear exponent. Decided to bifurcate function into `compute_shear` and `compute_shear_v3` in order to maintain backwards compatibility with the OpenOA 2.x line.
->>>>>>> d51989ed
 
 ## [2.3 - 2022-01-18]
 - Replaced hard-coded reanalysis dates in plant analysis with automatic valid date selection and added optional user-defined end date argument. Fixed bug in normalization to 30-day months.
