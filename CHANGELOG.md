--- conflicted
+++ resolved
@@ -1,8 +1,7 @@
 # Changelog
 All notable changes to this project will be documented in this file. If you make a notable change to the project, please add a line describing the change to the "unreleased" section. The maintainers will make an effort to keep the [Github Releases](https://github.com/NREL/OpenOA/releases) page up to date with this changelog. The format is based on [Keep a Changelog](https://keepachangelog.com/en/1.0.0/).
 
-<<<<<<< HEAD
-## v3.1.3 - 2025 01-30
+## Unreleased - TBD
 
 - Pin SciPy to >= 1.7 and <1.14 to avoid an incompatibility error with PyGAM.
 - Updates the Anaconda recommendation to alert users to the fact that Anaconda is no longer
@@ -14,13 +13,6 @@
 - Changes a reference from the old `MonteCarloAEP._hours_in_res` to the new `MonteCarloAEP.resample_hours`.
 - Adds a step to filling in gaps in a time series that checks to see if there were any missing data,
 which helps avoid Pandas warnings.
-=======
-## v3.1.2 - 2025 01-30
-
-- Pin SciPy to >= 1.7 and <1.14 to avoid an incompatibility error with PyGAM.
-- Fixes minor typos throughout the documentation.
-- Fixes internal naming inconsistencies.
->>>>>>> 9d74fe4a
 
 ## v3.1.1 - 2024-04-05
 
