--- conflicted
+++ resolved
@@ -52,11 +52,7 @@
     },
     "TurbineLongTermGrossEnergy": {
         "scada": {
-<<<<<<< HEAD
-            "columns": ["id", "WMET_HorWdSpd", "WTUR_W"],
-=======
             "columns": ["WTUR_TurNam", "WMET_HorWdSpd", "WTUR_W"],
->>>>>>> 8db91be0
             "freq": _at_least_daily,
         },
         "reanalysis": {
@@ -66,11 +62,7 @@
     },
     "ElectricalLosses": {
         "scada": {
-<<<<<<< HEAD
-            "columns": ["WTUR_SupWh"],
-=======
             "columns": ["WTUR_TurNam", "WMET_HorWdSpd", "WTUR_W"],
->>>>>>> 8db91be0
             "freq": _at_least_daily,
         },
         "meter": {
@@ -80,19 +72,11 @@
     },
     "WakeLosses": {
         "scada": {
-<<<<<<< HEAD
-            "columns": ["id", "windspeed", "power"],
-            "freq": _at_least_hourly,
-        },
-        "reanalysis": {
-            "columns": ["windspeed", "wind_direction"],
-=======
             "columns": ["WTUR_TurNam", "WMET_HorWdSpd", "WTUR_W"],
             "freq": _at_least_hourly,
         },
         "reanalysis": {
             "columns": ["WMETR_HorWdSpd", "WMETR_HorWdDir"],
->>>>>>> 8db91be0
             "freq": _at_least_hourly,
         },
     },
@@ -1245,11 +1229,6 @@
     eia: dict = field(default={}, init=False)
     asset_distance_matrix: pd.DataFrame = field(init=False)
     asset_direction_matrix: pd.DataFrame = field(init=False)
-<<<<<<< HEAD
-=======
-
-    # Stubs for attaching analysis classes later
->>>>>>> 8db91be0
 
     def __attrs_post_init__(self):
         self._calculate_reanalysis_columns()
@@ -1270,12 +1249,6 @@
         # Post-validation data manipulations
         # TODO: Need to have a class level input for the user-preferred projection system
         # TODO: Why does the non-WGS84 projection matter?
-<<<<<<< HEAD
-        self.parse_asset_geometry()
-        self.calculate_asset_distance_matrix()
-        self.calculate_asset_direction_matrix()
-        self._calculate_turbine_energy()
-=======
         self.calculate_asset_geometries()
         if self.asset is not None:
             self.parse_asset_geometry()
@@ -1284,7 +1257,6 @@
 
         if self.scada is not None:
             self.calculate_turbine_energy()
->>>>>>> 8db91be0
 
         # Change the column names to the -25 convention for easier use in the rest of the code base
         self.update_column_names()
@@ -1300,14 +1272,7 @@
     @status.validator
     @curtail.validator
     @asset.validator
-<<<<<<< HEAD
-    @reanalysis.validator
-    def data_validator(
-        self, instance: attrs.Attribute, value: pd.DataFrame | dict[str | pd.DataFrame] | None
-    ) -> None:
-=======
     def data_validator(self, instance: attrs.Attribute, value: pd.DataFrame | None) -> None:
->>>>>>> 8db91be0
         """Validator function for each of the data buckets in `PlantData` that checks
         that the appropriate columns exist for each dataframe, each column is of the
         right type, and that the timestamp frequencies are appropriate for the given
@@ -1826,11 +1791,7 @@
                 )
             self.reanalysis = reanalysis
 
-<<<<<<< HEAD
-    def _calculate_turbine_energy(self) -> None:
-=======
     def calculate_turbine_energy(self) -> None:
->>>>>>> 8db91be0
         energy_col = self.metadata.scada.WTUR_SupWh
         power_col = self.metadata.scada.WTUR_W
         frequency = self.metadata.scada.frequency
@@ -2044,8 +2005,6 @@
         row_ix = self.tower_ids if tower_id is None else tower_id
         return self.asset_direction_matrix.loc[row_ix, self.tower_ids]
 
-<<<<<<< HEAD
-=======
     def calculate_asset_geometries(self) -> None:
         """Calculates the asset distances and parses the asset geometries. This is intended for use
         during initialization and for when asset data is added after initialization
@@ -2055,7 +2014,6 @@
             self.calculate_asset_distance_matrix()
             self.calculate_asset_direction_matrix()
 
->>>>>>> 8db91be0
     def get_freestream_turbines(
         self, wd: float, freestream_method: str = "sector", sector_width: float = 90.0
     ):
