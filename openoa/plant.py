--- conflicted
+++ resolved
@@ -1035,13 +1035,8 @@
 
             wd = col_map["WMETR_HorWdDir"]
             if wd not in df and has_u_v:
-<<<<<<< HEAD
                 # .values to fix an issue where df[u] and df[v] with ANY NaN values
                 # would cause df[wd] to be all NaN.
-=======
-                # TODO: added .values to fix an issue where df[u] and df[v] with ANY NaN values
-                # would cause df[wd] to be all NaN. Is there a better to fix this?
->>>>>>> c721ef53
                 df[wd] = met.compute_wind_direction(df[u], df[v]).values
 
             dens = col_map["WMETR_AirDen"]
@@ -1085,7 +1080,6 @@
         Returns: None
             Sets the asset "geometry" column.
         """
-<<<<<<< HEAD
         # Check for metadata inputs
         if utm_zone is None:
             utm_zone = self.metadata.utm_zone
@@ -1095,9 +1089,7 @@
             reference_system = self.metadata.reference_system
 
         # Calculate the UTM Zone as needed
-=======
         logger.info("Parsing the geometry of the asset coordinate data")
->>>>>>> c721ef53
         if utm_zone is None:
             if reference_longitude is None:
                 longitude = self.asset[self.metadata.asset.longitude].mean()
@@ -1522,8 +1514,5 @@
 # Define additional class methods for custom loading methods
 # **********************************************************
 
-<<<<<<< HEAD
-=======
 # Add the method for fetching and attaching the EIA plant data to the project
->>>>>>> c721ef53
 setattr(PlantData, "attach_eia_data", attach_eia_data)