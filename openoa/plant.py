--- conflicted
+++ resolved
@@ -1251,17 +1251,6 @@
         # Post-validation data manipulations
         # TODO: Need to have a class level input for the user-preferred projection system
         # TODO: Why does the non-WGS84 projection matter?
-<<<<<<< HEAD
-=======
-        self.calculate_asset_geometries()
-        if self.asset is not None:
-            self.parse_asset_geometry()
-            self.calculate_asset_distance_matrix()
-            self.calculate_asset_direction_matrix()
-
-        if self.scada is not None:
-            self.calculate_turbine_energy()
->>>>>>> 8db91be0
 
         self.calculate_asset_geometries()
         if self.asset is not None:
@@ -1300,18 +1289,6 @@
         if self.analysis_type == [None]:
             return
         name = instance.name
-<<<<<<< HEAD
-        # <<<<<<< HEAD
-        #         if value is None and name != "reanalysis":
-        #             metadata_object = getattr(self.metadata, name)
-        #             self._errors["missing"].update(
-        #                 {name: list(metadata_object.col_map.values())}
-        #             )
-        #             self._errors["dtype"].update({name: list(metadata_object.dtypes.keys())})
-        #         elif value is None and name == "reanalysis":
-        # =======
-=======
->>>>>>> 8db91be0
         if value is None:
             columns = list(getattr(self.metadata, name).col_map.values())
             self._errors["missing"].update({name: columns})
@@ -1357,18 +1334,6 @@
                 self._errors["missing"].update({_name: columns})
                 self._errors["dtype"].update({_name: columns})
 
-<<<<<<< HEAD
-            self._errors["missing"].update(
-                {
-                    name: {
-                        sub_name: list(meta_class.col_map.values())
-                        for sub_name, meta_class in getattr(self.metadata, name).items()
-                    }
-                }
-            )
-            
-=======
->>>>>>> 8db91be0
         else:
             self._errors["missing"].update(self._validate_column_names(category=name))
             self._errors["dtype"].update(self._validate_dtypes(category=name))
