from __future__ import annotations

import json
import warnings
import itertools
from copy import deepcopy
from typing import Any, Callable, Optional, Sequence
from pathlib import Path
from functools import cached_property

import attr
import yaml
import attrs
import numpy as np
import pandas as pd
import pyspark as spark
from attr import define
from pyproj import Transformer
from shapely.geometry import Point

import openoa.utils.met_data_processing as met


# Datetime frequency checks
_at_least_monthly = ("M", "MS", "W", "D", "H", "T", "min", "S", "L", "ms", "U", "us", "N")
_at_least_daily = ("D", "H", "T", "min", "S", "L", "ms", "U", "us", "N")
_at_least_hourly = ("H", "T", "min", "S", "L", "ms", "U", "us", "N")

ANALYSIS_REQUIREMENTS = {
    "MonteCarloAEP": {
        "meter": {
            "columns": ["energy"],
            "freq": _at_least_monthly,
        },
        "curtail": {
            "columns": ["availability", "curtailment"],
            "freq": _at_least_monthly,
        },
        "reanalysis": {
            "columns": ["windspeed", "density"],
            "conditional_columns": {
                "reg_temperature": ["temperature"],
                "reg_winddirection": ["windspeed_u", "windspeed_v"],
            },
            "freq": _at_least_monthly,
        },
    },
    "TurbineLongTermGrossEnergy": {
        "scada": {
            "columns": ["id", "windspeed", "power"],  # TODO: wtur_W_avg vs energy_kwh ?
            "freq": _at_least_daily,
        },
        "reanalysis": {
            "columns": ["windspeed", "wind_direction", "density"],
            "freq": _at_least_daily,
        },
    },
    "ElectricalLosses": {
        "scada": {
            "columns": ["energy"],
            "freq": _at_least_daily,
        },
        "meter": {
            "columns": ["energy"],
            "freq": _at_least_monthly,
        },
    },
}


def frequency_validator(
    actual_freq: str | None, desired_freq: str | None | set[str], exact: bool
) -> bool:
    """Helper function to check if the actual datetime stamp frequency is valid compared
    to what is required.

    Args:
        actual_freq (str): The frequency of the datetime stamp, or `df.index.freq`.
        desired_freq (str  |  None  |  set[str]): Either the exact frequency,
            required or a set of options that are also valid, in which case any numeric
            information encoded in `actual_freq` will be dropped.
        exact (bool): If the provided frequency codes should be exact matches (`True`),
            or, if `False`, the check should be for a combination of matches.

    Returns:
        bool: If the actual datetime frequency is sufficient, per the match requirements.
    """
    if desired_freq is None:
        return True

    if actual_freq is None:
        return False

    if isinstance(desired_freq, str):
        desired_freq = set([desired_freq])

    if exact:
        return actual_freq in desired_freq

    actual_freq = "".join(filter(str.isalpha, actual_freq))
    return actual_freq in desired_freq


@define(auto_attribs=True)
class FromDictMixin:
    """A Mixin class to allow for kwargs overloading when a data class doesn't
    have a specific parameter definied. This allows passing of larger dictionaries
    to a data class without throwing an error.

    Raises
    ------
    AttributeError
        Raised if the required class inputs are not provided.
    """

    @classmethod
    def from_dict(cls, data: dict):
        """Maps a data dictionary to an `attrs`-defined class.
        TODO: Add an error to ensure that either none or all the parameters are passed in
        Args:
            data : dict
                The data dictionary to be mapped.
        Returns:
            cls
                The `attrs`-defined class.
        """
        # Get all parameters from the input dictionary that map to the class initialization
        kwargs = {
            a.name: data[a.name]
            for a in cls.__attrs_attrs__  # type: ignore
            if a.name in data and a.init
        }

        # Map the inputs must be provided: 1) must be initialized, 2) no default value defined
        required_inputs = [
            a.name
            for a in cls.__attrs_attrs__  # type: ignore
            if a.init and isinstance(a.default, attr._make._Nothing)  # type: ignore
        ]
        undefined = sorted(set(required_inputs) - set(kwargs))
        if undefined:
            raise AttributeError(
                f"The class defintion for {cls.__name__} is missing the following inputs: {undefined}"
            )
        return cls(**kwargs)  # type: ignore


#########################################
# Define the meta data validation classes
#########################################
@define(auto_attribs=True)
class SCADAMetaData(FromDictMixin):
    """A metadata schematic to create the necessary column mappings and other validation
    components, or other data about the SCADA data, that will contribute to a larger
    plant metadata schema/routine.

    Args:
        time (str): The datetime stamp for the SCADA data, by default "time". This data should be of
            type: `np.datetime64[ns]`, or able to be converted to a pandas DatetimeIndex. Additional
            columns describing the datetime stamps are: `frequency`
        id (str): The turbine identifier column in the SCADA data, by default "id". This data should be of
            type: `str`.
        power (str): The power produced, in kW, column in the SCADA data, by default "power".
            This data should be of type: `float`.
        windspeed (str): The measured windspeed, in m/s, column in the SCADA data, by default "windspeed".
            This data should be of type: `float`.
        wind_direction (str): The measured wind direction, in degrees, column in the SCADA data, by default
            "wind_direction". This data should be of type: `float`.
        status (str): The status code column in the SCADA data, by default "status". This data
            should be of type: `str`.
        pitch (str): The pitch, in degrees, column in the SCADA data, by default "pitch". This data
            should be of type: `float`.
        temperature (str): The temperature column in the SCADA data, by default "temperature". This
            data should be of type: `float`.
        frequency (str): The frequency of `time` in the SCADA data, by default "10T". The input
            should align with the `Pandas frequency offset aliases`_.

    .. _Pandas frequency offset aliases:
    https://pandas.pydata.org/pandas-docs/stable/user_guide/timeseries.html#timeseries-offset-aliases
    """

    # DataFrame columns
    time: str = attr.ib(default="time")
    id: str = attr.ib(default="id")
    power: str = attr.ib(default="power")
    windspeed: str = attr.ib(default="windspeed")
    wind_direction: str = attr.ib(default="wind_direction")
    status: str = attr.ib(default="status")
    pitch: str = attr.ib(default="pitch")
    temperature: str = attr.ib(default="temperature")

    # Data about the columns
    frequency: str = attr.ib(default="10T")

    # Parameterizations that should not be changed
    # Prescribed mappings, datatypes, and units for in-code reference.
    name: str = attr.ib(default="scada", init=False)
    col_map: dict = attr.ib(init=False)
    dtypes: dict = attr.ib(
        default=dict(
            time=np.datetime64,
            id=str,
            power=float,
            windspeed=float,
            wind_direction=float,
            status=str,
            pitch=float,
            temperature=float,
        ),
        init=False,  # don't allow for user input
    )
    units: dict = attr.ib(
        default=dict(
            time="datetim64[ns]",
            id=None,
            power="kW",
            windspeed="m/s",
            wind_direction="deg",
            status=None,
            pitch="deg",
            temperature="C",
        ),
        init=False,  # don't allow for user input
    )

    def __attrs_post_init__(self) -> None:
        self.col_map = dict(
            time=self.time,
            id=self.id,
            power=self.power,
            windspeed=self.windspeed,
            wind_direction=self.wind_direction,
            status=self.status,
            pitch=self.pitch,
            temperature=self.temperature,
        )


@define(auto_attribs=True)
class MeterMetaData(FromDictMixin):
    """A metadata schematic to create the necessary column mappings and other validation
    components, or other data about energy meter data, that will contribute to a larger
    plant metadata schema/routine.

    Args:
        time (str): The datetime stamp for the meter data, by default "time". This data should
            be of type: `np.datetime64[ns]`, or able to be converted to a pandas DatetimeIndex.
            Additional columns describing the datetime stamps are: `frequency`
        power (str): The power produced, in kW, column in the meter data, by default "power".
            This data should be of type: `float`.
        energy (str): The energy produced, in kWh, column in the meter data, by default
            "temperature". This data should be of type: `float`.
        frequency (str): The frequency of `time` in the meter data, by default "10T". The input
            should align with the `Pandas frequency offset aliases`_.

    .. _Pandas frequency offset aliases:
    https://pandas.pydata.org/pandas-docs/stable/user_guide/timeseries.html#timeseries-offset-aliases
    """

    # DataFrame columns
    time: str = attr.ib(default="time")
    power: str = attr.ib(default="power")
    energy: str = attr.ib(default="energy")

    # Data about the columns
    frequency: str = attr.ib(default="10T")

    # Parameterizations that should not be changed
    # Prescribed mappings, datatypes, and units for in-code reference.
    name: str = attr.ib(default="meter", init=False)
    col_map: dict = attr.ib(init=False)
    dtypes: dict = attr.ib(
        default=dict(
            time=np.datetime64,
            power=float,
            energy=float,
        ),
        init=False,  # don't allow for user input
    )
    units: dict = attr.ib(
        default=dict(
            time="datetim64[ns]",
            power="kW",
            energy="kWh",
        ),
        init=False,  # don't allow for user input
    )

    def __attrs_post_init__(self) -> None:
        self.col_map = dict(
            time=self.time,
            power=self.power,
            energy=self.energy,
        )


@define(auto_attribs=True)
class TowerMetaData(FromDictMixin):
    """A metadata schematic to create the necessary column mappings and other validation
    components, or other data about meteorological tower (met tower) data, that will contribute to a
    larger plant metadata schema/routine.

    Args:
        time (str): The datetime stamp for the met tower data, by default "time". This data should
            be of type: `np.datetime64[ns]`, or able to be converted to a pandas DatetimeIndex.
            Additional columns describing the datetime stamps are: `frequency`
        id (str): The met tower identifier column in the met tower data, by default "id". This data
            should be of type: `str`.
        frequency (str): The frequency of `time` in the met tower data, by default "10T". The input
            should align with the `Pandas frequency offset aliases`_.

    .. _Pandas frequency offset aliases:
    https://pandas.pydata.org/pandas-docs/stable/user_guide/timeseries.html#timeseries-offset-aliases
    """

    # DataFrame columns
    time: str = attr.ib(default="time")
    id: str = attr.ib(default="id")

    # Data about the columns
    frequency: str = attr.ib(default="10T")

    # Parameterizations that should not be changed
    # Prescribed mappings, datatypes, and units for in-code reference.
    name: str = attr.ib(default="tower", init=False)
    col_map: dict = attr.ib(init=False)
    dtypes: dict = attr.ib(
        default=dict(
            time=np.datetime64,
            id=str,
        ),
        init=False,  # don't allow for user input
    )
    units: dict = attr.ib(
        default=dict(
            time="datetim64[ns]",
            id=None,
        ),
        init=False,  # don't allow for user input
    )

    def __attrs_post_init__(self) -> None:
        self.col_map = dict(
            time=self.time,
            id=self.id,
        )


@define(auto_attribs=True)
class StatusMetaData(FromDictMixin):
    """A metadata schematic to create the necessary column mappings and other validation
    components, or other data about the turbine status log data, that will contribute to a
    larger plant metadata schema/routine.

    Args:
        time (str): The datetime stamp for the status data, by default "time". This data should
            be of type: `np.datetime64[ns]`, or able to be converted to a pandas DatetimeIndex.
            Additional columns describing the datetime stamps are: `frequency`
        id (str): The turbine identifier column in the status data, by default "id". This data
            should be of type: `str`.
        status_id (str): The status code identifier column in the status data, by default "id". This data
            should be of type: `str`.
        status_code (str): The status code column in the status data, by default "id". This data
            should be of type: `str`.
        status_text (str): The status text description column in the status data, by default "id".
            This data should be of type: `str`.
        frequency (str): The frequency of `time` in the met tower data, by default "10T". The input
            should align with the `Pandas frequency offset aliases`_.

    .. _Pandas frequency offset aliases:
    https://pandas.pydata.org/pandas-docs/stable/user_guide/timeseries.html#timeseries-offset-aliases
    """

    # DataFrame columns
    time: str = attr.ib(default="time")
    id: str = attr.ib(default="id")
    status_id: str = attr.ib(default="status_id")
    status_code: str = attr.ib(default="status_code")
    status_text: str = attr.ib(default="status_text")

    # Data about the columns
    frequency: str = attr.ib(default="10T")

    # Parameterizations that should not be changed
    # Prescribed mappings, datatypes, and units for in-code reference.
    name: str = attr.ib(default="status", init=False)
    col_map: dict = attr.ib(init=False)
    dtypes: dict = attr.ib(
        default=dict(
            time=np.datetime64,
            id=str,
            status_id=np.int64,
            status_code=np.int64,
            status_text=str,
        ),
        init=False,  # don't allow for user input
    )
    units: dict = attr.ib(
        default=dict(
            time="datetim64[ns]",
            id=None,
            status_id=None,
            status_code=None,
            status_text=None,
        ),
        init=False,  # don't allow for user input
    )

    def __attrs_post_init__(self) -> None:
        self.col_map = dict(
            time=self.time,
            id=self.id,
            status_id=self.status_id,
            status_code=self.status_code,
            status_text=self.status_text,
        )


@define(auto_attribs=True)
class CurtailMetaData(FromDictMixin):
    """A metadata schematic to create the necessary column mappings and other validation
    components, or other data about the plant curtailment data, that will contribute to a
    larger plant metadata schema/routine.

    Args:
        time (str): The datetime stamp for the curtailment data, by default "time". This data should
            be of type: `np.datetime64[ns]`, or able to be converted to a pandas DatetimeIndex.
            Additional columns describing the datetime stamps are: `frequency`
        curtailment (str): The curtailment percentage column in the curtailment data, by default
            "curtailment". This data should be of type: `float`.
        availability (str): The availability percentage column in the curtailment data, by default
            "availability". This data should be of type: `float`.
        net_energy (str): The net energy produced, in kW, column in the curtailment data, by default
            "net_energy". This data should be of type: `float`.
        frequency (str): The frequency of `time` in the met tower data, by default "10T". The input
            should align with the `Pandas frequency offset aliases`_.

    .. _Pandas frequency offset aliases:
    https://pandas.pydata.org/pandas-docs/stable/user_guide/timeseries.html#timeseries-offset-aliases
    """

    # DataFrame columns
    time: str = attr.ib(default="time")
    curtailment: str = attr.ib(default="curtailment")
    availability: str = attr.ib(default="availability")
    net_energy: str = attr.ib(default="net_energy")

    # Data about the columns
    frequency: str = attr.ib(default="10T")

    # Parameterizations that should not be changed
    # Prescribed mappings, datatypes, and units for in-code reference.
    name: str = attr.ib(default="curtail", init=False)
    col_map: dict = attr.ib(init=False)
    dtypes: dict = attr.ib(
        default=dict(
            time=np.datetime64,
            curtailment=float,
            availability=float,
            net_energy=float,
        ),
        init=False,  # don't allow for user input
    )
    units: dict = attr.ib(
        default=dict(
            time="datetim64[ns]",
            curtailment=float,
            availability=float,
            net_energy="kW",
        ),
        init=False,  # don't allow for user input
    )

    def __attrs_post_init__(self) -> None:
        self.col_map = dict(
            time=self.time,
            curtailment=self.curtailment,
            availability=self.availability,
            net_energy=self.net_energy,
        )


@define(auto_attribs=True)
class AssetMetaData(FromDictMixin):
    """A metadata schematic to create the necessary column mappings and other validation
    components, or other data about the site's asset metadata, that will contribute to a
    larger plant metadata schema/routine.

    Args:
        id (str): The asset identifier column in the asset metadata, by default "id". This data
            should be of type: `str`.
        latitude (str): The asset's latitudinal position, in WGS84, column in the asset metadata, by
            default "latitude". This data should be of type: `float`.
        longitude (str): The asset's longitudinal position, in WGS84, column in the asset metadata,
            by default "longitude". This data should be of type: `float`.
        rated_power (str): The asset's rated power, in kW, column in the asset metadata, by default
            "rated_power". This data should be of type: `float`.
        hub_height (str): The asset's hub height, in m, column in the asset metadata, by default
            "hub_height". This data should be of type: `float`.
        elevation (str): The asset's elevation above sea level, in m, column in the asset metadata,
            by default "elevation". This data should be of type: `float`.
        type (str): The type of asset column in the asset metadata, by default "type". This data
            should be of type: `str`.
    """

    # DataFrame columns
    id: str = attr.ib(default="id")
    latitude: str = attr.ib(default="latitude")
    longitude: str = attr.ib(default="longitude")
    rated_power: str = attr.ib(default="rated_power")
    hub_height: str = attr.ib(default="hub_height")
    rotor_diameter: str = attr.ib(default="rotor_diameter")
    elevation: str = attr.ib(default="elevation")
    type: str = attr.ib(default="type")

    # Parameterizations that should not be changed
    # Prescribed mappings, datatypes, and units for in-code reference.
    name: str = attr.ib(default="asset", init=False)
    col_map: dict = attr.ib(init=False)
    dtypes: dict = attr.ib(
        default=dict(
            id=str,
            latitude=float,
            longitude=float,
            rated_power=float,
            hub_height=float,
            rotor_diameter=float,
            elevation=float,
            type=str,
        ),
        init=False,  # don't allow for user input
    )
    units: dict = attr.ib(
        default=dict(
            id=None,
            latitude="WGS84",
            longitude="WGS84",
            rated_power="kW",
            hub_height="m",
            rotor_diameter="m",
            elevation="m",
            type=None,
        ),
        init=False,  # don't allow for user input
    )

    def __attrs_post_init__(self) -> None:
        self.col_map = dict(
            id=self.id,
            latitude=self.latitude,
            longitude=self.longitude,
            rated_power=self.rated_power,
            hub_height=self.hub_height,
            rotor_diameter=self.rotor_diameter,
            elevation=self.elevation,
            type=self.type,
        )


@define(auto_attribs=True)
class ReanalysisMetaData(FromDictMixin):
    # DataFrame columns
    time: str = attr.ib(default="time")
    windspeed: str = attr.ib(default="windspeed")
    windspeed_u: str = attr.ib(default="windspeed_u")
    windspeed_v: str = attr.ib(default="windspeed_v")
    wind_direction: str = attr.ib(default="wind_direction")
    temperature: str = attr.ib(default="temperature")
    density: str = attr.ib(default="density")
    surface_pressure: str = attr.ib(default="surface_pressure")

    # Data about the columns
    frequency: str = attr.ib(default="10T")

    # Parameterizations that should not be changed
    # Prescribed mappings, datatypes, and units for in-code reference.
    name: str = attr.ib(default="reanalysis", init=False)
    col_map: dict = attr.ib(init=False)
    dtypes: dict = attr.ib(
        default=dict(
            time=np.datetime64,
            windspeed=float,
            windspeed_u=float,
            windspeed_v=float,
            wind_direction=float,
            temperature=float,
            density=float,
            surface_pressure=float,
        ),
        init=False,  # don't allow for user input
    )
    units: dict = attr.ib(
        default=dict(
            time="datetim64[ns]",
            windspeed="m/s",
            windspeed_u="m/s",
            windspeed_v="m/s",
            wind_direction="deg",
            temperature="K",
            density="kg/m^3",
            surface_pressure="Pa",
        ),
        init=False,  # don't allow for user input
    )

    def __attrs_post_init__(self) -> None:
        self.col_map = dict(
            time=self.time,
            windspeed=self.windspeed,
            windspeed_u=self.windspeed_u,
            windspeed_v=self.windspeed_v,
            wind_direction=self.wind_direction,
            temperature=self.temperature,
            density=self.density,
            surface_pressure=self.surface_pressure,
        )


def convert_reanalysis(value: dict[str, dict]):
    return {k: ReanalysisMetaData.from_dict(v) for k, v in value.items()}


@define(auto_attribs=True)
class PlantMetaData(FromDictMixin):
    """Composese the metadata/validation requirements from each of the individual data
    types that can compose a `PlantData` object.

    Args:
        latitude (:obj: `float`): The wind power plant's center point latitude.
        longitude (:obj: `float`): The wind power plant's center point longitude.
        scada (:obj: `SCADAMetaData`): A dictionary containing the `SCADAMetaData`
            column mapping and frequency parameters. See `SCADAMetaData` for more details.
        meter (:obj: `MeterMetaData`): A dictionary containing the `MeterMetaData`
            column mapping and frequency parameters. See `MeterMetaData` for more details.
        tower (:obj: `TowerMetaData`): A dictionary containing the `TowerMetaData`
            column mapping and frequency parameters. See `TowerMetaData` for more details.
        status (:obj: `StatusMetaData`): A dictionary containing the `StatusMetaData`
            column mapping parameters. See `StatusMetaData` for more details.
        curtail (:obj: `CurtailMetaData`): A dictionary containing the `CurtailMetaData`
            column mapping and frequency parameters. See `CurtailMetaData` for more details.
        asset (:obj: `AssetMetaData`): A dictionary containing the `AssetMetaData`
            column mapping parameters. See `AssetMetaData` for more details.
        reanalysis (:obj: `dict[str, ReanalysisMetaData]`): A dictionary containing the
            reanalysis type (as keys, such as "era5" or "merra2") and `ReanalysisMetaData`
            column mapping and frequency parameters for each type of reanalysis data
            provided. See `ReanalysisMetaData` for more details.
    """

    latitude: float = attr.ib(default=0, converter=float)
    longitude: float = attr.ib(default=0, converter=float)
    scada: SCADAMetaData = attr.ib(default={}, converter=SCADAMetaData.from_dict)
    meter: MeterMetaData = attr.ib(default={}, converter=MeterMetaData.from_dict)
    tower: TowerMetaData = attr.ib(default={}, converter=TowerMetaData.from_dict)
    status: StatusMetaData = attr.ib(default={}, converter=StatusMetaData.from_dict)
    curtail: CurtailMetaData = attr.ib(default={}, converter=CurtailMetaData.from_dict)
    asset: AssetMetaData = attr.ib(default={}, converter=AssetMetaData.from_dict)
    reanalysis: dict[str, ReanalysisMetaData] = attr.ib(default={}, converter=convert_reanalysis)

    @property
    def column_map(self) -> dict[str, dict]:
        """Provides the column mapping for all of the available data types with
        the name of each data type as the key and the dictionary mapping as the values.
        """
        values = dict(
            scada=self.scada.col_map,
            meter=self.meter.col_map,
            tower=self.tower.col_map,
            status=self.status.col_map,
            asset=self.asset.col_map,
            curtail=self.curtail.col_map,
            reanalysis={},
        )
        if self.reanalysis != {}:
            values["reanalysis"] = {k: v.col_map for k, v in self.reanalysis.items()}
        return values

    @property
    def dtype_map(self) -> dict[str, dict]:
        """Provides the column dtype matching for all of the available data types with
        the name of each data type as the keys, and the column dtype mapping as values.
        """
        types = dict(
            scada=self.scada.dtypes,
            meter=self.meter.dtypes,
            tower=self.tower.dtypes,
            status=self.status.dtypes,
            asset=self.asset.dtypes,
            curtail=self.curtail.dtypes,
            reanalysis={},
        )
        if self.reanalysis != {}:
            types["reanalysis"] = {k: v.dtypes for k, v in self.reanalysis.items()}
        return types

    @property
    def coordinates(self) -> tuple[float, float]:
        """Returns the latitude, longitude pair for the wind power plant.

        Returns:
            tuple[float, float]: The (latitude, longitude) pair
        """
        return self.latitude, self.longitude

    @classmethod
    def from_json(cls, metadata_file: str | Path) -> PlantMetaData:
        """Loads the metadata from a JSON file.

        Args:
            metadata_file (:obj: `str | Path`): The full path and file name of the JSON file.

        Raises:
            FileExistsError: Raised if the file doesn't exist at the provided location.

        Returns:
            PlantMetaData
        """
        metadata_file = Path(metadata_file).resolve()
        if not metadata_file.is_file():
            raise FileExistsError(f"Input JSON file: {metadata_file} is an invalid input.")

        with open(metadata_file) as f:
            return cls.from_dict(json.load(f))

    @classmethod
    def from_yaml(cls, metadata_file: str | Path) -> PlantMetaData:
        """Loads the metadata from a YAML file with a PyYAML encoding.

        Args:
            metadata_file (:obj: `str | Path`): The full path and file name of the YAML file.

        Raises:
            FileExistsError: Raised if the file doesn't exist at the provided location.

        Returns:
            PlantMetaData
        """
        metadata_file = Path(metadata_file).resolve()
        if not metadata_file.is_file():
            raise FileExistsError(f"Input YAML file: {metadata_file} is an invalid input.")

        with open(metadata_file) as f:
            return cls.from_dict(yaml.safe_load(f))

    @classmethod
    def load(cls, data: str | Path | dict | PlantMetaData) -> PlantMetaData:
        """Loads the metadata from either a dictionary or file such as a JSON or YAML file.

        Args:
            metadata_file (:obj: `str | Path | dict`): Either a pre-loaded dictionary or
                the full path and file name of the JSON or YAML file.

        Raises:
            ValueError: Raised if the file name doesn't reflect a JSON or YAML encoding.
            ValueError: Raised if the data provided isn't of the correct data type.

        Returns:
            PlantMetaData
        """
        if isinstance(data, PlantMetaData):
            return data

        if isinstance(data, str):
            data = Path(data).resolve()

        if isinstance(data, Path):
            if data.suffix == ".json":
                return cls.from_json(data)
            elif data.suffix in (".yaml", ".yml"):
                return cls.from_yaml(data)
            else:
                raise ValueError("Bad input file extension, must be one of: .json, .yml, or .yaml")

        if isinstance(data, dict):
            return cls.from_dict(data)

        raise ValueError("PlantMetaData can only be loaded from str, Path, or dict objects.")

    def frequency_requirements(self, analysis_types: list[str | None]) -> dict[str, set[str]]:
        """Creates a frequency requirements dictionary for each data type with the name
        as the key and a set of valid frequency fields as the values.

        Args:
            analysis_types (list[str  |  None]): The analyses the data is intended to be
                used for, which will determine what data need to be checked.

        Returns:
            dict[str, set[str]]: The dictionary of data type name and valid frequencies
                for the datetime stamps.
        """
        if "all" in analysis_types:
            requirements = deepcopy(ANALYSIS_REQUIREMENTS)
        else:
            requirements = {
                key: ANALYSIS_REQUIREMENTS[key] for key in analysis_types if key is not None
            }
        frequency_requirements = {
            key: {name: value["freq"] for name, value in values.items()}
            for key, values in requirements.items()
        }
        frequency = {
            k: []
            for k in set(
                itertools.chain.from_iterable([[*val] for val in frequency_requirements.values()])
            )
        }
        for vals in frequency_requirements.values():
            for name, req in vals.items():
                reqs = frequency[name]
                if reqs == []:
                    frequency[name] = set(req)
                else:
                    frequency[name] = reqs.intersection(req)
        return frequency


####################################################
# Define the data validator and conversion functions
####################################################


def convert_to_list(
    value: Sequence | str | int | float | None,
    manipulation: Callable | None = None,
) -> list:
    """Converts an unknown element that could be a list or single, non-sequence element
    to a list of elements.

    Parameters
    ----------
    value : Sequence | str | int | float
        The unknown element to be converted to a list of element(s).
    manipulation: Callable | None
        A function to be performed upon the individual elements, by default None.

    Returns
    -------
    list
        The new list of elements.
    """
    if not isinstance(manipulation, Callable) and manipulation is not None:
        raise ValueError("`manipulation` must either be: `None` or of type: `Callable`.")

    if isinstance(value, (str, int, float)) or value is None:
        value = [value]
    if manipulation is not None:
        try:
            return [manipulation(el) for el in value]
        except (TypeError, ValueError):
            raise ValueError(
                "At least one of the elements of `value` could not be converted using the provided `manipulation` input."
            )
    return list(value)


def column_validator(df: pd.DataFrame, column_names={}) -> None | list[str]:
    """Validates that the column names exist as provided for each expected column.

    Args:
        df (pd.DataFrame): The DataFrame for column naming validation
        column_names (dict, optional): Dictionary of column type (key) to real column
            value (value) pairs. Defaults to {}.

    Returns:
        None | list[str]: A list of error messages that can be raised at a later step
            in the validation process.
    """
    try:
        missing = set(column_names.values()).difference(df.columns.tolist() + df.index.names)
    except AttributeError:
        # Catches 'NoneType' object has no attribute 'columns' for no data
        missing = column_names.values()
    if missing:
        return list(missing)
    return []


def dtype_converter(df: pd.DataFrame, column_types={}) -> list[str]:
    """Converts the columns provided in `column_types` of `df` to the appropriate data
    type.

    Args:
        df (pd.DataFrame): The DataFrame for type validation/conversion
        column_types (dict, optional): Dictionary of column name (key) and data type
            (value) pairs. Defaults to {}.

    Returns:
        None | list[str]: List of error messages that were encountered in the conversion
            process that will be raised at another step of the data validation.
    """
    errors = []
    for column, new_type in column_types.items():
        if new_type in (np.datetime64, pd.DatetimeIndex):
            try:
                df[column] = pd.DatetimeIndex(df[column])
            except KeyError:
                try:
                    if isinstance(df.index, pd.MultiIndex):
                        df = df.index.set_levels(
                            pd.DatetimeIndex(df.index.get_level_values(column)), level=column
                        )
                    df = df.reindex(pd.DatetimeIndex(df.index))
                except Exception as e:  # noqa: disable=E722
                    errors.append(column)
            except Exception as e:  # noqa: disable=E722
                errors.append(column)
            continue
        try:
            df[column] = df[column].astype(new_type)
        except:  # noqa: disable=E722
            errors.append(column)

    return errors


def analysis_filter(error_dict: dict, analysis_types: list[str] = ["all"]) -> dict:
    """Filters the errors found by the analysis requirements  provided by the `analysis_types`.

    Args:
        error_dict (:obj: `dict`): The dictionary of errors separated by the keys:
            "missing", "dtype", and "frequency".
        analysis_types (:obj: `list[str]`, optional): The list of analysis types to
            consider for validation. If "all" is contained in the list, then all errors
            are returned back, and if `None` is contained in the list, then no errors
            are returned, otherwise the union of analysis requirements is returned back.
            Defaults to ["all"].

    Returns:
        dict: The missing column, bad dtype, and incorrect timestamp frequency errors
            corresponding to the user's analysis types.
    """
    if "all" in analysis_types:
        return error_dict

    if None in analysis_types:
        return {}

    categories = ("scada", "meter", "tower", "curtail", "reanalysis", "asset")
    requirements = {key: ANALYSIS_REQUIREMENTS[key] for key in analysis_types}
    column_requirements = {
        cat: set(
            itertools.chain(*[r.get(cat, {}).get("columns", []) for r in requirements.values()])
        )
        for cat in categories
    }

    # Filter the missing columns, so only analysis-specific columns are provided
    error_dict["missing"] = {
        key: values.intersection(error_dict["missing"].get(key, []))
        for key, values in column_requirements.items()
    }

    # Filter the bad dtype columns, so only analysis-specific columns are provided
    error_dict["dtype"] = {
        key: values.intersection(error_dict["dtype"].get(key, []))
        for key, values in column_requirements.items()
    }

    return error_dict


def compose_error_message(error_dict: dict, analysis_types: list[str] = ["all"]) -> str:
    """Takes a dictionary of error messages from the `PlantData` validation routines,
    filters out errors unrelated to the intended analysis types, and creates a
    human-readable error message.

    Args:
        error_dict (dict): See `PlantData._errors` for more details.
        analysis_types (list[str], optional): The user-input analysis types, which are
            used to filter out unlreated errors. Defaults to ["all"].

    Returns:
        str: The human-readable error message breakdown.
    """
    if "all" not in analysis_types:
        error_dict = analysis_filter(error_dict, analysis_types)

    if None in analysis_types:
        return ""

    messages = [
        f"`{name}` data is missing the following columns: {cols}"
        for name, cols in error_dict["missing"].items()
        if len(cols) > 0
    ]
    messages.extend(
        [
            f"`{name}` data columns were of the wrong type: {cols}"
            for name, cols in error_dict["dtype"].items()
            if len(cols) > 0
        ]
    )
    messages.extend(
        [
            f"`{name}` data is of the wrong frequency: {freq}"
            for name, freq in error_dict["frequency"].items()
        ]
    )
    return "\n".join(messages)


def load_to_pandas(data: str | Path | pd.DataFrame | spark.sql.DataFrame) -> pd.DataFrame | None:
    """Loads the input data or filepath to apandas DataFrame.

    Args:
        data (str | Path | pd.DataFrame | spark.DataFrame): The input data.

    Raises:
        ValueError: Raised if an invalid data type was passed.

    Returns:
        pd.DataFrame | None: The passed `None` or the converted pandas DataFrame object.
    """
    if data is None:
        return data
    elif isinstance(data, (str, Path)):
        return pd.read_csv(data)
    elif isinstance(data, pd.DataFrame):
        return data
    elif isinstance(data, spark.sql.DataFrame):
        return data.toPandas()
    else:
        raise ValueError("Input data could not be converted to pandas")


def load_to_pandas_dict(
    data: dict[str | Path | pd.DataFrame | spark.sql.DataFrame],
) -> dict[str, pd.DataFrame] | None:
    """Converts a dictionary of data or data locations to a dictionary of `pd.DataFrame`s
    by iterating over the dictionary and passing each value to `load_to_pandas`.

    Args:
        data (dict[str  |  Path  |  pd.DataFrame  |  spark.sql.DataFrame]): The input data.

    Returns:
        dict[str, pd.DataFrame] | None: The passed `None` or the converted `pd.DataFrame`
            object.
    """
    if data is None:
        return data
    for key, val in data.items():
        data[key] = load_to_pandas(val)
    return data


def rename_columns(df: pd.DataFrame, col_map: dict, reverse: bool = True) -> pd.DataFrame:
    """Renames the pandas DataFrame columns using col_map. Intended to be used in
    conjunction with the a data objects meta data column mapping (reverse=True).

        Args:
            df (pd.DataFrame): The DataFrame to have its columns remapped.
            col_map (dict): Dictionary of existing column names and new column names.
            reverse (bool, optional): True, if the new column names are the keys (using the
                xxMetaData.col_map as input), or False, if the current column names are the
                values (original column names). Defaults to True.

        Returns:
            pd.DataFrame: Input DataFrame with remapped column names.
    """
    if reverse:
        col_map = {v: k for k, v in col_map.items()}
    df = df.rename(columns=col_map)
    if isinstance(df.index, pd.MultiIndex):
        df.index = df.index.rename([col_map.get(name, name) for name in df.index.names])
    else:
        df.index = df.index.rename(col_map.get(df.index.name, df.index.name))
    return df


############################
# Define the PlantData class
############################


@define(auto_attribs=True)
class PlantData:
    """Overarching data object used for storing, accessing, and acting on the primary
    operational analysis data types, including: SCADA, meter, tower, status, curtailment,
    asset, and reanalysis data. As of version 3.0, this class provides an automated
    validation scheme through the use of `analysis_type` as well as a secondary scheme
    that can be run after further manipulations are performed. Additionally, version 3.0
    incorporates a metadata scheme `PlantMetaData` to map between user column naming
    conventions and the internal column naming conventions for both usability and code
    consistency.

    Args:
        metadata (:obj: `PlantMetaData`): A nested dictionary of the schema definition
            for each of the data types that will be input, and some additional plant
            parameters. See `PlantMetaData`, `SCADAMetaData`, `MeterMetaData`,
            `TowerMetaData`, `StatusMetaData`, `CurtailMetaData`, `AssetMetaData`,
            and/or `ReanalysisMetaData` for more information.
        analysis_type (:obj: `list[str]`): A single, or list of, analysis type(s) that
            will be run, that are configured in `ANALYSIS_REQUIREMENTS`.
            - None: Don't raise any errors for errors found in the data. This is intended
              for loading in messy data, but `validate()` should be run later if planning
              on running any analyses.
            - "all": This is to check that all columns specified in the metadata schema
              align with the data provided, as well as data types and frequencies (where
              applicable).
            - "MonteCarloAEP": Checks the data components that are relevant to a Monte
              Carlo AEP analysis. See `ANALYSIS_REQUIREMENTS` for requirements details.
            - "TurbineLongTermGrossEnergy": Checks the data components that are relevant
              to a turbine long term gross energy analysis. See `ANALYSIS_REQUIREMENTS`
              for requirements details.
            - "ElectricalLosses": Checks the data components that are relevant to an
              electrical losses analysis. See `ANALYSIS_REQUIREMENTS` for requirements
              details.
        scada (:obj: `pd.DataFrame`): Either the SCADA data that's been pre-loaded to a
            pandas `DataFrame`, or a path to the location of the data to be imported.
            See `SCADAMetaData` for column data specifications.
        meter (:obj: `pd.DataFrame`): Either the meter data that's been pre-loaded to a
            pandas `DataFrame`, or a path to the location of the data to be imported.
            See `MeterMetaData` for column data specifications.
        tower (:obj: `pd.DataFrame`): Either the met tower data that's been pre-loaded
            to a pandas `DataFrame`, or a path to the location of the data to be
            imported. See `TowerMetaDsata` for column data specifications.
        status (:obj: `pd.DataFrame`): Either the status data that's been pre-loaded to
            a pandas `DataFrame`, or a path to the location of the data to be imported.
            See `StatusMetaData` for column data specifications.
        curtail (:obj: `pd.DataFrame`): Either the curtailment data that's been
            pre-loaded to a pandas `DataFrame`, or a path to the location of the data to
            be imported. See `CurtailMetaData` for column data specifications.
        asset (:obj: `pd.DataFrame`): Either the asset summary data that's been
            pre-loaded to a pandas `DataFrame`, or a path to the location of the data to
            be imported. See `AssetMetaData` for column data specifications.
        reanalysis (:obj: `dict[str, pd.DataFrame]`): Either the reanalysis data that's
            been pre-loaded to a dictionary of pandas `DataFrame`s with keys indicating
            the data source, such as "era5" or "merra2", or a dictionary of paths to the
            location of the data to be imported following the same key naming convention.
            See `ReanalysisMetaData` for column data specifications.

    Raises:
        ValueError: Raised if any analysis specific validation checks don't pass with an
            error message highlighting the appropriate issues.
    """

    metadata: PlantMetaData = attr.ib(
        default={}, converter=PlantMetaData.load, on_setattr=[attr.converters, attr.validators]
    )
    analysis_type: list[str] | None = attr.ib(
        default=None,
        converter=convert_to_list,
<<<<<<< HEAD
        validator=[iter_validator(list, (str, type(None))), analysis_type_validator],
=======
        validator=attrs.validators.deep_iterable(
            iterable_validator=attrs.validators.instance_of(list),
            member_validator=attrs.validators.in_([*ANALYSIS_REQUIREMENTS] + ["all", None]),
        ),
>>>>>>> 040a6b5e
        on_setattr=[attr.setters.convert, attr.setters.validate],
    )
    scada: pd.DataFrame | None = attr.ib(default=None, converter=load_to_pandas)
    meter: pd.DataFrame | None = attr.ib(default=None, converter=load_to_pandas)
    tower: pd.DataFrame | None = attr.ib(default=None, converter=load_to_pandas)
    status: pd.DataFrame | None = attr.ib(default=None, converter=load_to_pandas)
    curtail: pd.DataFrame | None = attr.ib(default=None, converter=load_to_pandas)
    asset: pd.DataFrame | None = attr.ib(default=None, converter=load_to_pandas)
    reanalysis: dict[str, pd.DataFrame] | None = attr.ib(
        default=None, converter=load_to_pandas_dict
    )
    preprocess: Callable | None = attr.ib(default=None)

    # Error catching in validation
    _errors: dict[str, list[str]] = attr.ib(
        default={"missing": {}, "dtype": {}, "frequency": {}, "attributes": []}, init=False
    )  # No user initialization required

    def __attrs_post_init__(self):
        self._calculate_reanalysis_columns()
        self._set_index_columns()
        self._validate_frequency()

        # Check the errors againts the analysis requirements
        error_message = compose_error_message(self._errors, analysis_types=self.analysis_type)
        if error_message != "":
            raise ValueError(error_message)

        # Post-validation data manipulations
        # TODO: Need to have a class level input for the user-preferred projection system
        # TODO: Why does the non-WGS84 projection matter?
        self.parse_asset_geometry()

        # Change the column names to the -25 convention for easier use in the rest of the code base
        self.update_column_names()

        if self.preprocess is not None:
            self.preprocess(
                self
            )  # TODO: should be a user-defined method to run the data cleansing steps

    @scada.validator
    @meter.validator
    @tower.validator
    @status.validator
    @curtail.validator
    @asset.validator
    @reanalysis.validator
    def data_validator(
        self, instance: attr.Attribute, value: pd.DataFrame | dict[pd.DataFrame] | None
    ) -> None:
        """Validator function for each of the data buckets in `PlantData` that checks
        that the appropriate columns exist for each dataframe, each column is of the
        right type, and that the timestamp frequencies are appropriate for the given
        `analysis_type`.

        Args:
            instance (attr.Attribute): The `attr` attribute details
            value (pd.DataFrame | dict[pd.DataFrame] | None): The attribute's
                user-provided value. A dictionary of dataframes is expected for
                reanalysis data only.
        """
        if None in self.analysis_type:
            return
        name = instance.name
        if value is None:
            self._errors["missing"].update(
                {name: list(getattr(self.metadata, name).col_map.values())}
            )
            self._errors["dtype"].update({name: list(getattr(self.metadata, name).dtypes.keys())})

        else:
            self._errors["missing"].update(self._validate_column_names(category=name))
            self._errors["dtype"].update(self._validate_dtypes(category=name))

    def _set_index_columns(self) -> None:
        """Sets the index value for each of the `PlantData` objects that are not `None`."""
        if self.scada is not None:
            time_col = self.metadata.scada.col_map["time"]
            id_col = self.metadata.scada.col_map["id"]
            self.scada[time_col] = pd.DatetimeIndex(self.scada[time_col])
            self.scada = self.scada.set_index([time_col, id_col])
            self.scada.index.names = ["time", "id"]

        if self.meter is not None:
            time_col = self.metadata.meter.col_map["time"]
            self.meter[time_col] = pd.DatetimeIndex(self.meter[time_col])
            self.meter = self.meter.set_index([time_col])
            self.meter.index.name = "time"

        if self.status is not None:
            time_col = self.metadata.status.col_map["time"]
            id_col = self.metadata.status.col_map["id"]
            self.status[time_col] = pd.DatetimeIndex(self.status[time_col])
            self.status = self.status.set_index([time_col, id_col])
            self.status.index.names = ["time", "id"]

        if self.tower is not None:
            time_col = self.metadata.tower.col_map["time"]
            id_col = self.metadata.tower.col_map["id"]
            self.tower[time_col] = pd.DatetimeIndex(self.tower[time_col])
            self.tower = self.tower.set_index([time_col, id_col])
            self.tower.index.names = ["time", "id"]

        if self.curtail is not None:
            time_col = self.metadata.curtail.col_map["time"]
            self.curtail[time_col] = pd.DatetimeIndex(self.curtail[time_col])
            self.curtail = self.curtail.set_index([time_col])
            self.curtail.index.name = "time"

        if self.asset is not None:
            id_col = self.metadata.asset.col_map["id"]
            self.asset = self.asset.set_index([id_col])
            self.asset.index.name = "id"

        if self.reanalysis is not None:
            for name in self.reanalysis:
                time_col = self.metadata.reanalysis[name].col_map["time"]
                self.reanalysis[name][time_col] = pd.DatetimeIndex(self.reanalysis[name][time_col])
                self.reanalysis[name] = self.reanalysis[name].set_index([time_col])
                self.reanalysis[name].index.name = "time"

    @property
    def data_dict(self) -> dict[str, pd.DataFrame]:
        """Property that returns a dictionary of the data contained in the `PlantData` object.

        Returns:
            dict[str, pd.DataFrame]: A mapping of the data type's name and the `DataFrame`.
        """
        values = dict(
            scada=self.scada,
            meter=self.meter,
            tower=self.tower,
            asset=self.asset,
            status=self.status,
            curtail=self.curtail,
            reanalysis=self.reanalysis,
        )
        return values

    def to_csv(
        self,
        save_path: str | Path,
        with_openoa_col_names: bool = True,
        metadata: str = "metadata",
        scada: str = "scada",
        meter: str = "meter",
        tower: str = "tower",
        asset: str = "asset",
        status: str = "status",
        curtail: str = "curtail",
        reanalysis: str = "reanalysis",
    ) -> None:
        """Saves all of the dataframe objects to a CSV file in the provided `save_path` directory.

        Args:
            save_path (str | Path): The folder where all the data should be saved.
            with_openoa_col_names (bool, optional): Use the PlantData column names (True), or
                convert the column names back to the originally provided values. Defaults to True.
            metadata (str, optional): File name (without extension) to be used for the metadata. Defaults to "metadata".
            scada (str, optional): File name (without extension) to be used for the SCADA data. Defaults to "scada".
            meter (str, optional): File name (without extension) to be used for the meter data. Defaults to "meter".
            tower (str, optional): File name (without extension) to be used for the tower data. Defaults to "tower".
            asset (str, optional): File name (without extension) to be used for the asset data. Defaults to "scada".
            status (str, optional): File name (without extension) to be used for the status data. Defaults to "status".
            curtail (str, optional): File name (without extension) to be used for the curtailment data. Defaults to "curtail".
            reanalysis (str, optional): Base file name (without extension) to be used for the reanalysis data, where
                each dataset will use the name provided to form the following file name: {save_path}/{reanalysis}_{name}.
                Defaults to "reanalysis".
        """
        save_path = Path(save_path).resolve()
        if not save_path.exists():
            save_path.mkdir()

        meta = self.metadata.column_map

        if not with_openoa_col_names:
            self.update_column_names(to_original=True)
        else:
            for name, col_map in meta.items():
                if name == "reanalysis":
                    for re_name, re_col_map in col_map.items():
                        re_col_map = {k: k for k in re_col_map}
                        re_col_map["frequency"] = self.metadata.reanalysis[re_name].frequency
                        meta[name][re_name] = re_col_map
                    continue
                col_map = {k: k for k in col_map}
                meta_obj = getattr(self.metadata, name)
                if hasattr(meta_obj, "frequency"):
                    col_map["frequency"] = meta_obj.frequency
                meta[name] = col_map

        with open((save_path / metadata).with_suffix(".yml"), "w") as f:
            yaml.safe_dump(meta, f, default_flow_style=False, sort_keys=False)
        if self.scada is not None:
            self.scada.to_csv((save_path / scada).with_suffix(".csv"), index_label=["time", "id"])
        if self.status is not None:
            self.status.to_csv((save_path / status).with_suffix(".csv"), index_label=["time", "id"])
        if self.tower is not None:
            self.tower.to_csv((save_path / tower).with_suffix(".csv"), index_label=["time", "id"])
        if self.meter is not None:
            self.meter.to_csv((save_path / meter).with_suffix(".csv"), index_label=["time"])
        if self.curtail is not None:
            self.curtail.to_csv((save_path / curtail).with_suffix(".csv"), index_label=["time"])
        if self.asset is not None:
            self.asset.to_csv((save_path / asset).with_suffix(".csv"), index_label=["id"])
        if self.reanalysis is not None:
            for name, df in self.reanalysis.items():
                df.to_csv(
                    (save_path / f"{reanalysis}_{name}").with_suffix(".csv"), index_label=["time"]
                )

    def _validate_column_names(self, category: str = "all") -> dict[str, list[str]]:
        """Validates that the column names in each of the data types matches the mapping
        provided in the `metadata` object.

        Args:
            category (str, optional): _description_. Defaults to "all".

        Returns:
            dict[str, list[str]]: _description_
        """
        column_map = self.metadata.column_map

        missing_cols = {}
        for name, df in self.data_dict.items():
            if category != "all" and category != "name":
                # Skip any irrelevant columns if not processing all data types
                continue

            if name == "reanalysis":
                for sub_name, df in df.items():
                    missing_cols[f"{name}-{sub_name}"] = column_validator(
                        df, column_names=column_map[name][sub_name]
                    )
                continue

            missing_cols[name] = column_validator(df, column_names=column_map[name])
        return missing_cols

    def _validate_dtypes(self, category: str = "all") -> dict[str, list[str]]:
        """Validates the dtype for each column for the specified `category`.

        Args:
            category (:obj: `str`, optional): The name of the data that should be
                checked, or "all" to validate all of the data types. Defaults to "all".

        Returns:
            (:obj: `dict[str, list[str]]`): A dictionary of each data type and any
                columns that  don't match the required dtype and can't be converted to
                it successfully.
        """
        # Create a new mapping of the data's column names to the expected dtype
        # TODO: Consider if this should be a encoded in the metadata/plantdata object elsewhere
        column_name_map = self.metadata.column_map
        column_dtype_map = self.metadata.dtype_map
        column_map = {}
        for name in column_name_map:
            if name == "reanalysis":
                column_map["reanalysis"] = {}
                for name in column_name_map["reanalysis"]:
                    column_map["reanalysis"][name] = dict(
                        zip(
                            column_name_map["reanalysis"][name].values(),
                            column_dtype_map["reanalysis"][name].values(),
                        )
                    )
            else:
                column_map[name] = dict(
                    zip(column_name_map[name].values(), column_dtype_map[name].values())
                )

        error_cols = {}
        for name, df in self.data_dict.items():
            if category != "all" and category != name:
                # Skip irrelevant data types if not checking all data types
                continue

            if name == "reanalysis":
                for sub_name, df in df.items():
                    error_cols[f"{name}-{sub_name}"] = dtype_converter(
                        df, column_types=column_map[name][sub_name]
                    )
                continue

            error_cols[name] = dtype_converter(df, column_types=column_map[name])
        return error_cols

    def _validate_frequency(self, category: str = "all") -> list[str]:
        """Internal method to check the actual datetime frequencies against the required
        frequencies for the specified analysis types, and produces a list of data types
        that do not meet the frequency criteria.

        Args:
            category (:obj: `str`, optional): The data type category. Defaults to "all".

        Returns:
            list[str]: The list of data types that don't meet the required datetime frequency.
        """
        frequency_requirements = self.metadata.frequency_requirements(self.analysis_type)

        # Collect all the frequencies for each of the data types
        data_dict = self.data_dict
        actual_frequencies = {}
        for name, df in data_dict.items():
            if df is None:
                continue

            if name in ("scada", "status", "tower"):
                freq = df.index.get_level_values("time").freqstr
                if freq is None:
                    freq = pd.infer_freq(df.index.get_level_values("time"))
                actual_frequencies[name] = freq
            elif name in ("meter", "curtail"):
                freq = df.index.freqstr
                if freq is None:
                    freq = pd.infer_freq(df.index)
                actual_frequencies[name] = freq
            elif name == "reanalysis":
                actual_frequencies["reanalysis"] = {}
                for sub_name, df in data_dict[name].items():
                    freq = df.index.freqstr
                    if freq is None:
                        freq = pd.infer_freq(df.index)
                    actual_frequencies["reanalysis"][sub_name] = freq

        invalid_freq = {}
        for name, freq in actual_frequencies.items():
            if category != "all" and category != name:
                # If only checking one data type, then skip all others
                continue
            if name == "reanalysis":
                for sub_name, freq in freq.items():
                    is_valid = frequency_validator(freq, frequency_requirements.get(name), True)
                    is_valid |= frequency_validator(freq, frequency_requirements.get(name), False)
                    if not is_valid:
                        invalid_freq.update({f"{name}-{sub_name}": freq})
                continue
            is_valid = frequency_validator(freq, frequency_requirements.get(name), True)
            is_valid |= frequency_validator(freq, frequency_requirements.get(name), False)
            if not is_valid:
                invalid_freq.update({name: freq})

        return invalid_freq

    def validate(self, metadata: Optional[dict | str | Path | PlantMetaData] = None) -> None:
        """Secondary method to validate the plant data objects after loading or changing
        data with option to provide an updated `metadata` object/file as well

        Args:
            metadata (Optional[dict]): Updated metadata object, dictionary, or file to
                create the updated metadata for data validation, which should align with
                the mapped column names during initialization.

        Raises:
            ValueError: Raised at the end if errors are caught in the validation steps.
        """
        # Initialization will have converted the column naming convention, but an updated
        # metadata should account for the renaming of the columns
        if metadata is None:
            self.update_column_names(to_original=True)
        else:
            self.metadata = metadata

        self._errors = {
            "missing": self._validate_column_names(),
            "dtype": self._validate_dtypes(),
            "frequency": self._validate_frequency(),
        }

        # TODO: Check for extra columns?
        # TODO: Define other checks?

        error_message = compose_error_message(self._errors, self.analysis_type)
        if error_message:
            raise ValueError(error_message)

        self.update_column_names()

    def _calculate_reanalysis_columns(self) -> None:
        """Calculates extra variables such as wind_direction from the provided
        reanalysis data if they don't already exist.
        """
        if self.reanalysis is None:
            return
        reanalysis = {}
        for name, df in self.reanalysis.items():
            col_map = self.metadata.reanalysis[name].col_map
            u = col_map["windspeed_u"]
            v = col_map["windspeed_v"]
            has_u_v = (u in df) & (v in df)

            ws = col_map["windspeed"]
            if ws not in df and has_u_v:
                df[ws] = np.sqrt(df[u].values ** 2 + df[v].values ** 2)

            wd = col_map["wind_direction"]
            if wd not in df and has_u_v:
                df[wd] = met.compute_wind_direction(df[u], df[v])

            dens = col_map["density"]
            sp = col_map["surface_pressure"]
            temp = col_map["temperature"]
            has_sp_temp = (sp in df) & (temp in df)
            if dens not in df and has_sp_temp:
                df[dens] = met.compute_air_density(df[temp], df[sp])

            reanalysis[name] = df
        self.reanalysis = reanalysis

    def parse_asset_geometry(
        self,
        reference_system: str = "epsg:4326",
        utm_zone: int = None,
        reference_longitude: Optional[float] = None,
    ) -> None:
        """Calculate UTM coordinates from latitude/longitude.

        The UTM system divides the Earth into 60 zones, each 6deg of longitude in width. Zone 1
        covers longitude 180deg to 174deg W; zone numbering increases eastward to zone 60, which
        covers longitude 174deg E to 180deg. The polar regions south of 80deg S and north of 84deg N
        are excluded.

        Ref: http://geopandas.org/projections.html

        Args:
            reference_system (:obj:`str`, optional): Used to define the coordinate reference system (CRS).
                Defaults to the European Petroleum Survey Group (EPSG) code 4326 to be used with
                the World Geodetic System reference system, WGS 84.
            utm_zone (:obj:`int`, optional): UTM zone. If set to None (default), then calculated from
                the longitude.
            reference_longitude (:obj:`float`, optional): Reference longitude for calculating the UTM zone. If
                None (default), then taken as the average longitude of all assets.

        Returns: None
            Sets the asset "geometry" column.
        """
        if utm_zone is None:
            # calculate zone
            if reference_longitude is None:
                longitude = self.asset[self.metadata.asset.longitude].mean()
            utm_zone = int(np.floor((180 + longitude) / 6.0)) + 1

        to_crs = f"+proj=utm +zone={utm_zone} +ellps=WGS84 +datum=WGS84 +units=m +no_defs"
        transformer = Transformer.from_crs(reference_system.upper(), to_crs)
        lats, lons = transformer.transform(
            self.asset[self.metadata.asset.latitude].values,
            self.asset[self.metadata.asset.longitude].values,
        )

        # TODO: Should this get a new name that's in line with the -25 convention?
        self.asset["geometry"] = [Point(lat, lon) for lat, lon in zip(lats, lons)]

    def update_column_names(self, to_original: bool = False) -> None:
        """Renames the columns of each dataframe to the be the keys from the
        `metadata.xx.col_map` that was passed during initialization.

        Args:
            to_original (bool, optional): An indicator to map the column names back to
                the originally passed values. Defaults to False.
        """
        meta = self.metadata

        if self.scada is not None:
            self.scada = rename_columns(self.scada, meta.scada.col_map, reverse=to_original)
        if self.meter is not None:
            self.meter = rename_columns(self.meter, meta.meter.col_map, reverse=to_original)
        if self.tower is not None:
            self.tower = rename_columns(self.tower, meta.tower.col_map, reverse=to_original)
        if self.status is not None:
            self.status = rename_columns(self.status, meta.status.col_map, reverse=to_original)
        if self.curtail is not None:
            self.curtail = rename_columns(self.curtail, meta.curtail.col_map, reverse=to_original)
        if self.asset is not None:
            self.asset = rename_columns(self.asset, meta.asset.col_map, reverse=to_original)
        if self.reanalysis is not None:
            reanalysis = {}
            for name, df in self.reanalysis.items():
                reanalysis[name] = rename_columns(
                    df, meta.reanalysis[name].col_map, reverse=to_original
                )
            self.reanalysis = reanalysis

    @property
    def turbine_id(self) -> np.ndarray:
        """The 1D array of turbine IDs. This is created from the `asset` data, or unique IDs from the
        SCADA data, if `asset` is undefined.
        """
        if self.asset is None:
            return self.scada.index.get_level_values("id").unique()
        return self.asset.loc[self.asset["type"] == "turbine"].index.values

    def turbine_df(self, turbine_id: str) -> pd.DataFrame:
        """Filters `scada` on a single `turbine_id` and returns the filtered data frame.

        Args:
            turbine_id (str): The ID of the turbine to retrieve its data.

        Returns:
            pd.DataFrame: The turbine-specific SCADA data frame.
        """
        if self.scada is None:
            raise AttributeError("This method can't be used unless `scada` data is provided.")
        return self.scada.xs(turbine_id, level=1)

    @property
    def tower_id(self) -> np.ndarray:
        """The 1D array of met tower IDs. This is created from the `asset` data, or unique IDs from the
        tower data, if `asset` is undefined.
        """
        if self.asset is None:
            return self.tower.index.get_level_values("id").unique()
        return self.asset.loc[self.asset["type"] == "tower"].index.values

    def tower_df(self, tower_id: str) -> pd.DataFrame:
        """Filters `tower` on a single `tower_id` and returns the filtered data frame.

        Args:
            tower_id (str): The ID of the met tower to retrieve its data.

        Returns:
            pd.DataFrame: The met tower-specific data frame.
        """
        if self.tower is None:
            raise AttributeError("This method can't be used unless `tower` data is provided.")
        return self.tower.xs(tower_id, level=1)

    @property
    def asset_id(self) -> np.ndarray:
        """The ID array of turbine and met tower IDs. This is created from the `asset` data, or unique
        IDs from both the SCADA data and tower data, if `asset` is undefined.
        """
        if self.asset is None:
            return np.concatenate([self.turbine_id, self.tower_id])
        return self.asset.index.values

    # NOTE: v2 AssetData methods

    @cached_property
    def asset_distance_matrix(self) -> pd.DataFrame:
        """Calculates the distance between all assets on the site with `np.inf` for the distance
        between an asset and itself.
        """
        ix = self.asset.index.values
        distance = (
            pd.DataFrame(
                [i, j, self.asset.loc[i, "geometry"].distance(self.asset.loc[j, "geometry"])]
                for i, j in itertools.combinations(ix, 2)
            )
            .pivot(index=0, columns=1, values=2)
            .reset_index()
            .fillna(0)
            .loc[ix[:-1], ix[1:]]
        )

        # Insert the first column and last row because the self-self combinations are not produced in the above
        distance.insert(0, ix[0], 0.0)
        distance.loc[ix[-1]] = 0

        # Unset the index and columns property names
        distance.index.name = None
        distance.columns.name = None

        # Maintain v2 compatibility of np.inf for the diagonal
        distance = distance + distance.values.T - np.diag(np.diag(distance.values))
        np.fill_diagonal(distance.values, np.inf)
        return distance

    def calculate_nearest_neighbor(
        self, turbine_ids: list | np.ndarray = None, tower_ids: list | np.ndarray = None
    ) -> None:
        """Finds nearest turbine and met tower neighbors all of the available turbines and towers
        in `asset` or as defined in `turbine_ids` and `tower_ids`.

        Args:
            turbine_ids (list | np.ndarray, optional): A list of turbine IDs, if not using all
                turbines in the data. Defaults to None.
            tower_ids (list | np.ndarray, optional): A list of met tower IDs, if not using all
                met towers in the data. Defaults to None.

        Returns: None
            Creates the "nearest_turbine_id" and "nearest_tower_id" column in `asset`.
        """

        # Get the valid IDs for both the turbines and towers
        ix_turb = self.turbine_id if turbine_ids is None else np.array(turbine_ids)
        ix_tower = self.tower_id if tower_ids is None else np.array(tower_ids)
        ix = np.concatenate([ix_turb, ix_tower])

        distance = self.asset_distance_matrix.loc[ix, ix]

        nearest_turbine = distance[ix_turb].values.argsort(axis=1)
        nearest_turbine = pd.DataFrame(
            distance.columns.values[nearest_turbine], index=distance.index
        ).loc[ix, 0]

        nearest_tower = distance[ix_tower].values.argsort(axis=1)
        nearest_tower = pd.DataFrame(
            distance.columns.values[nearest_tower], index=distance.index
        ).loc[ix, 0]

        self.asset.loc[ix, "nearest_turbine_id"] = nearest_turbine.values
        self.asset.loc[ix, "nearest_tower_id"] = nearest_tower.values

    def nearest_turbine(self, id: str) -> str:
        """Finds the nearest turbine to the provided `id`.

        Args:
            id (str): A valid `asset` `id`.

        Returns:
            str: The turbine `id` closest to the provided `id`.
        """
        if "nearest_turbine_id" not in self.asset.columns:
            self.calculate_nearest_neighbor()
        return self.asset.loc[id, "nearest_turbine_id"].values[0]

    def nearest_tower(self, id: str) -> str:
        """Finds the nearest tower to the provided `id`.

        Args:
            id (str): A valid `asset` `id`.

        Returns:
            str: The tower `id` closest to the provided `id`.
        """
        if "nearest_tower_id" not in self.asset.columns:
            self.calculate_nearest_neighbor()
        return self.asset.loc[id, "nearest_tower_id"].values[0]

    # Not necessary, but could provide an additional way in
    @classmethod
    def from_entr(
        cls: PlantData,
        thrift_server_host: str = "localhost",
        thrift_server_port: int = 10000,
        database: str = "entr_warehouse",
        wind_plant: str = "",
        aggregation: str = "",
        date_range: list = None,
    ):
        """Load a PlantData object from data in an entr_warehouse.

        Args:
            thrift_server_url(str): URL of the Apache Thrift server
            database(str): Name of the Hive database
            wind_plant(str): Name of the wind plant you'd like to load
            aggregation: Not yet implemented
            date_range: Not yet implemented

        Returns:
            plant(PlantData): An OpenOA PlantData object.
        """
        return from_entr(
            thrift_server_host, thrift_server_port, database, wind_plant, aggregation, date_range
        )

    def turbine_ids(self) -> list[str]:
        """Convenience method for getting the unique turbine IDs from the scada data.

        Returns:
            list[str]: List of unique turbine identifiers.
        """
        return self.scada[self.metadata.scada.id].unique()


def from_entr(
    thrift_server_host: str = "localhost",
    thrift_server_port: int = 10000,
    database: str = "entr_warehouse",
    wind_plant: str = "",
    aggregation: str = "",
    date_range: list = None,
):
    """
    from_entr

    Load a PlantData object from data in an entr_warehouse.

    Args:
        thrift_server_url(str): URL of the Apache Thrift server
        database(str): Name of the Hive database
        wind_plant(str): Name of the wind plant you'd like to load
        aggregation: Not yet implemented
        date_range: Not yet implemented

    Returns:
        plant(PlantData): An OpenOA PlantData object.
    """
    from pyhive import hive

    conn = hive.Connection(host=thrift_server_host, port=thrift_server_port)

    scada_query = """SELECT Wind_turbine_name as Wind_turbine_name,
            Date_time as Date_time,
            cast(P_avg as float) as P_avg,
            cast(Power_W as float) as Power_W,
            cast(Ws_avg as float) as Ws_avg,
            Wa_avg as Wa_avg,
            Va_avg as Va_avg,
            Ya_avg as Ya_avg,
            Ot_avg as Ot_avg,
            Ba_avg as Ba_avg

    FROM entr_warehouse.la_haute_borne_scada_for_openoa
    """

    plant = PlantData()

    plant.scada.df = pd.read_sql(scada_query, conn)

    conn.close()

    return plant<|MERGE_RESOLUTION|>--- conflicted
+++ resolved
@@ -1139,14 +1139,7 @@
     analysis_type: list[str] | None = attr.ib(
         default=None,
         converter=convert_to_list,
-<<<<<<< HEAD
         validator=[iter_validator(list, (str, type(None))), analysis_type_validator],
-=======
-        validator=attrs.validators.deep_iterable(
-            iterable_validator=attrs.validators.instance_of(list),
-            member_validator=attrs.validators.in_([*ANALYSIS_REQUIREMENTS] + ["all", None]),
-        ),
->>>>>>> 040a6b5e
         on_setattr=[attr.setters.convert, attr.setters.validate],
     )
     scada: pd.DataFrame | None = attr.ib(default=None, converter=load_to_pandas)
