scada:
  asset_id:
    name: asset_id
    dtype: str
    units: null
  WTUR_W:
    name: WTUR_W
    dtype: float
    units: kW
  WMET_HorWdSpd:
    name: WMET_HorWdSpd
    dtype: float
    units: m/s
  frequency:
<<<<<<< HEAD
  - min
  - ms
  - us
  - D
  - s
  - ns
  - h
=======
  - us
  - ns
  - D
  - s
  - h
  - ms
  - min
>>>>>>> c016aae0
reanalysis:
  WMETR_HorWdSpd:
    name: WMETR_HorWdSpd
    dtype: float
    units: m/s
  WMETR_HorWdDir:
    name: WMETR_HorWdDir
    dtype: float
    units: deg
  WMETR_AirDen:
    name: WMETR_AirDen
    dtype: float
    units: kg/m^3
  frequency:
<<<<<<< HEAD
  - min
  - ms
  - us
  - D
  - s
  - ns
  - h
=======
  - us
  - ns
  - D
  - s
  - h
  - ms
  - min
>>>>>>> c016aae0
<|MERGE_RESOLUTION|>--- conflicted
+++ resolved
@@ -12,15 +12,6 @@
     dtype: float
     units: m/s
   frequency:
-<<<<<<< HEAD
-  - min
-  - ms
-  - us
-  - D
-  - s
-  - ns
-  - h
-=======
   - us
   - ns
   - D
@@ -28,7 +19,6 @@
   - h
   - ms
   - min
->>>>>>> c016aae0
 reanalysis:
   WMETR_HorWdSpd:
     name: WMETR_HorWdSpd
@@ -43,20 +33,10 @@
     dtype: float
     units: kg/m^3
   frequency:
-<<<<<<< HEAD
-  - min
-  - ms
-  - us
-  - D
-  - s
-  - ns
-  - h
-=======
   - us
   - ns
   - D
   - s
   - h
   - ms
-  - min
->>>>>>> c016aae0
+  - min