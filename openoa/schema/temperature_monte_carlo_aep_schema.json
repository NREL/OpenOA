--- conflicted
+++ resolved
@@ -11,17 +11,6 @@
       "units": "kWh"
     },
     "frequency": [
-<<<<<<< HEAD
-      "min",
-      "ms",
-      "W",
-      "us",
-      "D",
-      "s",
-      "ns",
-      "h",
-      "MS"
-=======
       "us",
       "ns",
       "ME",
@@ -32,7 +21,6 @@
       "h",
       "ms",
       "min"
->>>>>>> c016aae0
     ]
   },
   "meter": {
@@ -42,17 +30,6 @@
       "units": "kWh"
     },
     "frequency": [
-<<<<<<< HEAD
-      "min",
-      "ms",
-      "W",
-      "us",
-      "D",
-      "s",
-      "ns",
-      "h",
-      "MS"
-=======
       "us",
       "ns",
       "ME",
@@ -63,7 +40,6 @@
       "h",
       "ms",
       "min"
->>>>>>> c016aae0
     ]
   },
   "reanalysis": {
@@ -83,17 +59,6 @@
       "units": "m/s"
     },
     "frequency": [
-<<<<<<< HEAD
-      "min",
-      "ms",
-      "W",
-      "us",
-      "D",
-      "s",
-      "ns",
-      "h",
-      "MS"
-=======
       "us",
       "ns",
       "ME",
@@ -104,7 +69,6 @@
       "h",
       "ms",
       "min"
->>>>>>> c016aae0
     ]
   }
 }