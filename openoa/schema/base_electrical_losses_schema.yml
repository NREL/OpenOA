scada:
  asset_id:
    name: asset_id
    dtype: str
    units: null
  WTUR_W:
    name: WTUR_W
    dtype: float
    units: kW
  frequency:
<<<<<<< HEAD
  - min
  - ms
  - us
  - D
  - s
  - ns
  - h
=======
  - us
  - ns
  - D
  - s
  - h
  - ms
  - min
>>>>>>> c016aae0
meter:
  MMTR_SupWh:
    name: MMTR_SupWh
    dtype: float
    units: kWh
  frequency:
<<<<<<< HEAD
  - min
  - ms
  - W
  - us
  - D
  - s
  - ns
  - h
  - MS
=======
  - us
  - ns
  - ME
  - W
  - D
  - s
  - MS
  - h
  - ms
  - min
>>>>>>> c016aae0
<|MERGE_RESOLUTION|>--- conflicted
+++ resolved
@@ -8,15 +8,6 @@
     dtype: float
     units: kW
   frequency:
-<<<<<<< HEAD
-  - min
-  - ms
-  - us
-  - D
-  - s
-  - ns
-  - h
-=======
   - us
   - ns
   - D
@@ -24,24 +15,12 @@
   - h
   - ms
   - min
->>>>>>> c016aae0
 meter:
   MMTR_SupWh:
     name: MMTR_SupWh
     dtype: float
     units: kWh
   frequency:
-<<<<<<< HEAD
-  - min
-  - ms
-  - W
-  - us
-  - D
-  - s
-  - ns
-  - h
-  - MS
-=======
   - us
   - ns
   - ME
@@ -51,5 +30,4 @@
   - MS
   - h
   - ms
-  - min
->>>>>>> c016aae0
+  - min