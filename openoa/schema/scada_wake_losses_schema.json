--- conflicted
+++ resolved
@@ -28,21 +28,12 @@
       "units": "m/s"
     },
     "frequency": [
-<<<<<<< HEAD
-      "min",
-      "ms",
-      "us",
-      "s",
-      "ns",
-      "h"
-=======
       "us",
       "ns",
       "s",
       "h",
       "ms",
       "min"
->>>>>>> c016aae0
     ]
   },
   "scada": {
@@ -67,21 +58,12 @@
       "units": null
     },
     "frequency": [
-<<<<<<< HEAD
-      "min",
-      "ms",
-      "us",
-      "s",
-      "ns",
-      "h"
-=======
       "us",
       "ns",
       "s",
       "h",
       "ms",
       "min"
->>>>>>> c016aae0
     ]
   }
 }