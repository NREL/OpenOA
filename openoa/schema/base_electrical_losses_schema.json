--- conflicted
+++ resolved
@@ -6,17 +6,6 @@
       "units": "kWh"
     },
     "frequency": [
-<<<<<<< HEAD
-      "min",
-      "ms",
-      "W",
-      "us",
-      "D",
-      "s",
-      "ns",
-      "h",
-      "MS"
-=======
       "us",
       "ns",
       "ME",
@@ -27,7 +16,6 @@
       "h",
       "ms",
       "min"
->>>>>>> c016aae0
     ]
   },
   "scada": {
@@ -42,15 +30,6 @@
       "units": null
     },
     "frequency": [
-<<<<<<< HEAD
-      "min",
-      "ms",
-      "us",
-      "D",
-      "s",
-      "ns",
-      "h"
-=======
       "us",
       "ns",
       "D",
@@ -58,7 +37,6 @@
       "h",
       "ms",
       "min"
->>>>>>> c016aae0
     ]
   }
 }