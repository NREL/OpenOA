--- conflicted
+++ resolved
@@ -20,21 +20,12 @@
     dtype: float
     units: deg
   frequency:
-<<<<<<< HEAD
-  - min
-  - ms
-  - us
-  - s
-  - ns
-  - h
-=======
   - us
   - ns
   - s
   - h
   - ms
   - min
->>>>>>> c016aae0
 asset:
   rated_power:
     name: rated_power
