--- conflicted
+++ resolved
@@ -28,21 +28,12 @@
       "units": "m/s"
     },
     "frequency": [
-<<<<<<< HEAD
-      "min",
-      "ms",
-      "us",
-      "s",
-      "ns",
-      "h"
-=======
       "us",
       "ns",
       "s",
       "h",
       "ms",
       "min"
->>>>>>> c016aae0
     ]
   },
   "scada": {
@@ -62,21 +53,12 @@
       "units": null
     },
     "frequency": [
-<<<<<<< HEAD
-      "min",
-      "ms",
-      "us",
-      "s",
-      "ns",
-      "h"
-=======
       "us",
       "ns",
       "s",
       "h",
       "ms",
       "min"
->>>>>>> c016aae0
     ]
   },
   "tower": {
@@ -96,21 +78,12 @@
       "units": null
     },
     "frequency": [
-<<<<<<< HEAD
-      "min",
-      "ms",
-      "us",
-      "s",
-      "ns",
-      "h"
-=======
       "us",
       "ns",
       "s",
       "h",
       "ms",
       "min"
->>>>>>> c016aae0
     ]
   }
 }