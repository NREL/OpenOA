--- conflicted
+++ resolved
@@ -16,21 +16,12 @@
     dtype: float
     units: deg
   frequency:
-<<<<<<< HEAD
-  - min
-  - ms
-  - us
-  - s
-  - ns
-  - h
-=======
   - us
   - ns
   - s
   - h
   - ms
   - min
->>>>>>> c016aae0
 asset:
   latitude:
     name: latitude
@@ -54,18 +45,9 @@
     dtype: float
     units: deg
   frequency:
-<<<<<<< HEAD
-  - min
-  - ms
-  - us
-  - s
-  - ns
-  - h
-=======
   - us
   - ns
   - s
   - h
   - ms
-  - min
->>>>>>> c016aae0
+  - min