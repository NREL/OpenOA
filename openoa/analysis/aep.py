# TODO:
# - Finish refactoring from Timeseries Table to PlantData (test and verify)
# - Rename API to openoa.analysis.aep.long_term_monte_carlo_method
# - Make AnalysisResult into an attrs dataclass, and Analysis object.
# - Refactor the class to be more modular and performant. Add QMC method.

from __future__ import annotations

import random
import datetime

import attrs
import numpy as np
import pandas as pd
import numpy.typing as npt
import statsmodels.api as sm
import matplotlib.pyplot as plt
from tqdm import tqdm
from attrs import field, define
from sklearn.metrics import r2_score, mean_squared_error
from matplotlib.markers import MarkerStyle
from sklearn.linear_model import LinearRegression
from sklearn.model_selection import KFold

from openoa import PlantData, logging, logged_method_call
<<<<<<< HEAD
from openoa.plant import FromDictMixin
from openoa.utils import filters
=======
from openoa.utils import plot, filters
>>>>>>> 93a71f3b
from openoa.utils import timeseries as tm
from openoa.utils import unit_conversion as un
from openoa.utils import met_data_processing as mt
from openoa.utils.machine_learning_setup import MachineLearningSetup


logger = logging.getLogger(__name__)

NDArrayFloat = npt.NDArray[np.float64]


def get_annual_values(data):
    """
    This function returns annual summations of values in a pandas Series (or each column of a pandas DataFrame) with a
    DatetimeIndex index starting from the first row. The purpose of the function is to correctly resample to annual
    values when the first index does not fall on the beginning of the month.

    Args:
        data(:obj:`pandas.Series` or :obj:`pandas.DataFrame`): Input data with a DatetimeIndex index.

    Returns:
        :obj:`numpy.ndarray`: Array containing annual summations for each column of the input data.
    """

    # shift time index to beginning of first month so resampling by 'MS' groups the data into full years
    # starting from the beginning of the time series
    ix_start = data.index[0]
    month_start = ix_start.floor("d") + pd.offsets.MonthEnd(0) - pd.offsets.MonthBegin(1)
    data.index = data.index - pd.Timedelta(ix_start - month_start)

    return data.resample("12MS").sum().values


class MonteCarloAEPResult(object):
    """
    Result object of a MonteCarlo AEP Analysis
    """

    pass


def _convert_time_resolution_string(x: str):
    if x == "M":
        return "MS"
    return x


# Long Term AEP
@define(auto_attribs=True)
class MonteCarloAEP(FromDictMixin):
    """
    A serial (Pandas-driven) implementation of the benchmark PRUF operational
    analysis implementation. This module collects standard processing and
    analysis methods for estimating plant level operational AEP and uncertainty.

    The preprocessing should run in this order:
        1. Process revenue meter energy - creates monthly/daily data frame, gets revenue meter on monthly/daily basis, and adds
           data flag
        2. Process loss estimates - add monthly/daily curtailment and availabilty losses to monthly/daily data frame

        3. Process reanalysis data - add monthly/daily density-corrected wind speeds, temperature (if used) and wind direction (if used)
           from several reanalysis products to the monthly data frame

        4. Set up Monte Carlo - create the necessary Monte Carlo inputs to the OA process

        5. Run AEP Monte Carlo - run the OA process iteratively to get distribution of AEP results
    The end result is a distribution of AEP results which we use to assess expected AEP and associated uncertainty

    Args:
        plant(:obj:`PlantData`): PlantData object from which PlantAnalysis should draw data.
        reanal_products(obj:`list[str]`) : List of reanalysis products to use for Monte Carlo
            sampling. Defaults to ["merra2", "ncep2", "era5"].
        uncertainty_meter(:obj:`float`): Uncertainty on revenue meter data. Defaults to 0.005.
        uncertainty_losses(:obj:`float`): Uncertainty on long-term losses. Defaults to 0.05.
        uncertainty_windiness(:obj:`tuple[int, int]`): number of years to use for the windiness
            correction. Defaults to (10, 20).
        uncertainty_loss_max(:obj:`tuple[int, int]`): Threshold for the combined availabilty and
            curtailment monthly loss threshold. Defaults to (10, 20).
        outlier_detection(:obj:`bool`): whether to perform (True) or not (False - default) outlier
            detection filtering. Defaults to False.
        uncertainty_outlier(:obj:`tuple[float, float]`): Min and max thresholds (Monte-Carlo
            sampled) for the outlier detection filter. At monthly resolution, this is the tuning
            constant for Huber's t function for a robust linear regression. At daily/hourly
            resolution, this is the number of stdev of wind speed used as threshold for the bin
            filter. Defaults to (1, 3).
        uncertainty_nan_energy(:obj:`float`): Threshold to flag days/months based on NaNs. Defaults
            to 0.01.
        time_resolution(:obj:`string`): whether to perform the AEP calculation at monthly ("M"),
            daily ("D") or hourly ("H") time resolution. Defaults to "M".
        end_date_lt(:obj:`string` or :obj:`pandas.Timestamp`): The last date to use for the
            long-term correction. Note that only the component of the date corresponding to the
            time_resolution argument is considered. If None, the end of the last complete month of
            reanalysis data will be used. Defaults to None.
        reg_model(:obj:`string`): Which model to use for the regression ("lin" for linear, "gam" for,
            general additive, "gbm" for gradient boosting, or "etr" for extra treees). At monthly
            time resolution only linear regression is allowed because of the reduced number of data
            points. Defaults to "lin".
        ml_setup_kwargs(:obj:`kwargs`): Keyword arguments to
            :py:class:`openoa.utils.machine_learning_setup.MachineLearningSetup` class. Defaults to {}.
        reg_temperature(:obj:`bool`): Indicator to include temperature (True) or not (False) as a
            regression input. Defaults to False.
        reg_wind_direction(:obj:`bool`): Indicator to include wind direction (True) or not (False) as
            a regression input. Defaults to False.
    """

    plant: PlantData = field(validator=attrs.validators.instance_of(PlantData))
    reanalysis_products: list[str] = field(
        default=["merra2", "ncep2", "era5"],
        validator=attrs.validators.deep_iterable(
            iterable_validator=attrs.validators.instance_of(list),
            member_validator=attrs.validators.in_(("merra2", "ncep2", "erai", "era5")),
        ),
    )
    uncertainty_meter: float = field(default=0.005, converter=float)
    uncertainty_losses: float = field(default=0.05, converter=float)
    uncertainty_windiness: NDArrayFloat = field(
        default=(10.0, 20.0),
        converter=np.array,
        validator=attrs.validators.deep_iterable(
            iterable_validator=attrs.validators.instance_of(np.ndarray),
            member_validator=attrs.validators.instance_of(float),
        ),
    )
    uncertainty_loss_max: NDArrayFloat = field(
        default=(10.0, 20.0),
        converter=np.array,
        validator=attrs.validators.deep_iterable(
            iterable_validator=attrs.validators.instance_of(np.ndarray),
            member_validator=attrs.validators.instance_of(float),
        ),
    )
    outlier_detection: bool = field(default=False, converter=bool)
    uncertainty_outlier: NDArrayFloat = field(
        default=(1.0, 3.0),
        converter=np.array,
        validator=attrs.validators.deep_iterable(
            iterable_validator=attrs.validators.instance_of(np.ndarray),
            member_validator=attrs.validators.instance_of(float),
        ),
    )
    uncertainty_nan_energy: float = field(default=0.01, converter=float)
    time_resolution: str = field(default="M", validator=attrs.validators.in_(("M", "D", "H")))
    end_date_lt: str | pd.Timestamp = field(default=None)
    reg_model: str = field(
        default="lin", converter=str, validator=attrs.validators.in_(("lin", "gbm", "etr", "gam"))
    )
    ml_setup_kwargs: dict = field(default={}, converter=dict)
    reg_temperature: bool = field(default=False, converter=bool)
    reg_wind_direction: bool = field(default=False, converter=bool)

    # Internally created attributes need to be given a type before usage
    resample_freq: str = field(init=False)
    resample_hours: int = field(init=False)
    calendar_samples: int = field(init=False)
    outlier_filtering: dict = field(factory=dict, init=False)
    long_term_sampling: dict = field(factory=dict, init=False)
    opt_model: dict = field(factory=dict, init=False)
    reanalysis_vars: list[str] = field(factory=list, init=False)
    aggregate: pd.DataFrame = field(init=False)
    start_por: pd.Timestamp = field(init=False)
    end_por: pd.Timestamp = field(init=False)
    reanalysis_por: pd.DataFrame = field(init=False)
    num_days_lt: tuple = field(
        default=(31, 28.25, 31, 30, 31, 30, 31, 31, 30, 31, 30, 31),
        init=False,
    )
    _reanalysis_aggregate: pd.DataFrame = field(init=False)
    num_sim: int = field(init=False)
    reanalysis_subset: list[str] = field(init=False)
    long_term_losses: tuple[pd.Series, pd.Series] = field(init=False)
    mc_inputs: pd.DataFrame = field(init=False)
    _mc_num_points: NDArrayFloat = field(init=False)
    _r2_score: NDArrayFloat = field(init=False)
    _mse_score: NDArrayFloat = field(init=False)
    _mc_intercept: NDArrayFloat = field(init=False)
    _mc_slope: NDArrayFloat = field(init=False)
    _run: pd.DataFrame = field(init=False)
    results: pd.DataFrame = field(init=False)

    @plant.validator
    def validate_plant_ready_for_anylsis(
        self, attribute: attrs.Attribute, value: PlantData
    ) -> None:
        """Validates that the value has been validated for an electrical losses analysis."""
        if set(("MonteCarloAEP", "all")).intersection(value.analysis_type) == set():
            raise TypeError(
                "The input to 'plant' must be validated for at least the 'MonteCarloAEP'"
            )

    # @logged_method_call
    def __attrs_post_init__(self):
        """
        Initialize APE_MC analysis with data and parameters.
        """
        logger.info("Initializing MonteCarloAEP Analysis Object")

        self.resample_freq = {"M": "MS", "D": "D", "H": "H"}[self.time_resolution]
        self.resample_hours = {"M": 30 * 24, "D": 1 * 24, "H": 1}[self.time_resolution]
        self.calendar_samples = {"M": 12, "D": 365, "H": 365 * 24}[self.time_resolution]

        if self.end_date_lt is not None:
            # Set to the bottom of the bottom of the hour
            self.end_date_lt = pd.to_datetime(self.end_date_lt).replace(minute=0)

        # Build list of regression variables
        # self.reanalysis_vars = []  # Recreate because of data persistency bug
        if self.reg_temperature:
            self.reanalysis_vars.append("temperature")
        if self.reg_wind_direction:
            self.reanalysis_vars.extend(["windspeed_u", "windspeed_v"])

        # Monthly data can only use robust linear regression because of limited number of data
        if (self.time_resolution == "M") & (self.reg_model != "lin"):
            raise ValueError("For monthly time resolution, only linear regression is allowed!")

        # Run preprocessing step
        self.aggregate = pd.DataFrame()
        self.calculate_aggregate_dataframe()

        # Store start and end of period of record
        self.start_por = self.aggregate.index.min()
        self.end_por = self.aggregate.index.max()

        # Create a data frame to store monthly/daily reanalysis data over plant period of record
        self.reanalysis_por = self.aggregate.loc[
            (self.aggregate.index >= self.start_por) & (self.aggregate.index <= self.end_por)
        ]

    @logged_method_call
    def run(self, num_sim: int, reanalysis_subset: list[str] = None):
        """
        Perform pre-processing of data into an internal representation for which the analysis can run more quickly.

        Args:
            num_sim(:obj:`int`): number of simulations to perform
            reanalysis_subset(:obj:`list[str]`): list of reanalysis abbreviations indicating which
                reanalysis products to use for operational analysis.

        Returns:
            None
        """
        self.num_sim = num_sim
        self.reanalysis_subset = (
            self.reanalysis_products if reanalysis_subset is None else reanalysis_subset
        )

        # Write parameters of run to the log file
        logged_params = dict(
            uncertainty_meter=self.uncertainty_meter,
            uncertainty_losses=self.uncertainty_losses,
            uncertainty_loss_max=self.uncertainty_loss_max,
            uncertainty_windiness=self.uncertainty_windiness,
            uncertainty_nan_energy=self.uncertainty_nan_energy,
            num_sim=self.num_sim,
            reanalysis_subset=self.reanalysis_subset,
        )
        logger.info("Running with parameters: {}".format(logged_params))

        # Start the computation
        self.calculate_long_term_losses()
        self.setup_monte_carlo_inputs()
        self.results = self.run_AEP_monte_carlo()

        # Log the completion of the run
        logger.info("Run completed")

<<<<<<< HEAD
    def plot_reanalysis_normalized_rolling_monthly_windspeed(self):
        """
        Make a plot of annual average wind speeds from reanalysis data to show general trends for each
        Highlight the period of record for plant data

        Returns:
            matplotlib.pyplot object
        """
        import matplotlib.pyplot as plt

        project = self.plant

        # Define parameters needed for plot
        min_val = 1  # Default parameter providing y-axis minimum for shaded plant POR region
        max_val = 1  # Default parameter providing y-axis maximum for shaded plant POR region
        por_start = self.aggregate.index[0]  # Start of plant POR
        por_end = self.aggregate.index[-1]  # End of plant POR

        plt.figure(figsize=(14, 6))
        for key in self.reanalysis_products:
            rean_df = project.reanalysis[key]  # Set reanalysis product
            ann_mo_ws = (
                rean_df.resample("MS")["ws_dens_corr"].mean().to_frame()
            )  # Take monthly average wind speed
            ann_roll = ann_mo_ws.rolling(12).mean()  # Calculate rolling 12-month average
            ann_roll_norm = (
                ann_roll["ws_dens_corr"] / ann_roll["ws_dens_corr"].mean()
            )  # Normalize rolling 12-month average

            # Update min_val and max_val depending on range of data
            if ann_roll_norm.min() < min_val:
                min_val = ann_roll_norm.min()
            if ann_roll_norm.max() > max_val:
                max_val = ann_roll_norm.max()

            # Plot wind speed
            plt.plot(ann_roll_norm, label=key)

        # Plot dotted line at y=1 (i.e. average wind speed)
        plt.plot((ann_roll.index[0], ann_roll.index[-1]), (1, 1), "k--")

        # Fill in plant POR region
        plt.fill_between(
            [por_start, por_end],
            [min_val, min_val],
            [max_val, max_val],
            alpha=0.1,
            label="Plant POR",
        )

        # Final touches to plot
        plt.xlabel("Year")
        plt.ylabel("Normalized wind speed")
        plt.legend()
        plt.tight_layout()
        return plt

    def plot_reanalysis_gross_energy_data(self, outlier_thres):
        """
        Make a plot of gross energy vs wind speed for each reanalysis product,
        with outliers highlighted

        Args:
            outlier_thres (float): outlier threshold (typical range of 1 to 4) which adjusts outlier sensitivity detection

        Returns:
            matplotlib.pyplot object
        """
        import matplotlib.pyplot as plt

        valid_aggregate = self.aggregate
        plt.figure(figsize=(9, 9))

        # Loop through each reanalysis product and make a scatterplot of monthly wind speed vs plant energy
        for p in np.arange(0, len(list(self.reanalysis_products))):
            col_name = self.reanalysis_products[p]  # Reanalysis column in monthly data frame
            # Plot
            plt.subplot(2, 2, p + 1)

            if (
                self.time_resolution == "M"
            ):  # Monthly case: apply robust linear regression for outliers detection
                x = sm.add_constant(
                    valid_aggregate[col_name]
                )  # Define 'x'-values (constant needed for regression function)
                y = (
                    valid_aggregate["gross_energy_gwh"] * 30 / valid_aggregate["num_days_expected"]
                )  # Normalize energy data to 30-days

                rlm = sm.RLM(
                    y, x, M=sm.robust.norms.HuberT(t=outlier_thres)
                )  # Robust linear regression with HuberT algorithm (threshold equal to outlier_thres)
                rlm_results = rlm.fit()

                r2 = np.corrcoef(
                    x.loc[rlm_results.weights == 1, col_name], y[rlm_results.weights == 1]
                )[
                    0, 1
                ]  # Get R2 from valid data

                # Continue plotting
                plt.plot(
                    x.loc[rlm_results.weights != 1, col_name],
                    y[rlm_results.weights != 1],
                    "rx",
                    label="Outlier",
                )
                plt.plot(
                    x.loc[rlm_results.weights == 1, col_name],
                    y[rlm_results.weights == 1],
                    ".",
                    label="Valid data",
                )
                plt.title(col_name + ", R2=" + str(np.round(r2, 3)))
                plt.ylabel("30-day normalized gross energy (GWh)")

            else:  # Daily/hourly case: apply bin filter for outliers detection
                x = valid_aggregate[col_name]
                y = valid_aggregate["gross_energy_gwh"]
                plant_capac = self.plant.metadata.capacity / 1000.0 * self.resample_hours

                # Apply bin filter
                flag = filters.bin_filter(
                    bin_col=y,
                    value_col=x,
                    bin_width=0.06 * plant_capac,
                    threshold=outlier_thres,  # wind bin threshold (stdev outside the median)
                    center_type="median",
                    bin_min=0.01 * plant_capac,
                    bin_max=0.85 * plant_capac,
                    threshold_type="std",
                    direction="all",  # both left and right (from the median)
                )

                # Continue plotting
                plt.plot(
                    x.loc[flag],
                    y[flag],
                    "rx",
                    label="Outlier",
                )
                plt.plot(
                    x.loc[~flag],
                    y[~flag],
                    ".",
                    label="Valid data",
                )

                if self.time_resolution == "D":
                    plt.ylabel("Daily gross energy (GWh)")
                elif self.time_resolution == "H":
                    plt.ylabel("Hourly gross energy (GWh)")
                plt.title(col_name)

            plt.xlabel("Wind speed (m/s)")

        plt.tight_layout()
        return plt

    def plot_result_aep_distributions(self):
        """
        Plot a distribution of AEP values from the Monte-Carlo OA method

        Returns:
            matplotlib.pyplot object
        """
        import matplotlib.pyplot as plt

        fig = plt.figure(figsize=(14, 12))

        sim_results = self.results

        ax = fig.add_subplot(2, 2, 1)
        ax.hist(sim_results["aep_GWh"], 40, density=1)
        ax.text(
            0.05,
            0.9,
            "AEP mean = " + str(np.round(sim_results["aep_GWh"].mean(), 1)) + " GWh/yr",
            transform=ax.transAxes,
        )
        ax.text(
            0.05,
            0.8,
            "AEP unc = "
            + str(np.round(sim_results["aep_GWh"].std() / sim_results["aep_GWh"].mean() * 100, 1))
            + "%",
            transform=ax.transAxes,
        )
        plt.xlabel("AEP (GWh/yr)")

        ax = fig.add_subplot(2, 2, 2)
        ax.hist(sim_results["avail_pct"] * 100, 40, density=1)
        ax.text(
            0.05,
            0.9,
            "Mean = " + str(np.round((sim_results["avail_pct"].mean()) * 100, 1)) + " %",
            transform=ax.transAxes,
        )
        plt.xlabel("Availability Loss (%)")

        ax = fig.add_subplot(2, 2, 3)
        ax.hist(sim_results["curt_pct"] * 100, 40, density=1)
        ax.text(
            0.05,
            0.9,
            "Mean: " + str(np.round((sim_results["curt_pct"].mean()) * 100, 2)) + " %",
            transform=ax.transAxes,
        )
        plt.xlabel("Curtailment Loss (%)")
        plt.tight_layout()
        return plt

    def plot_aep_boxplot(self, param, lab):
        """
        Plot box plots of AEP results sliced by a specified Monte Carlo parameter

        Args:
           param(:obj:`list`): The Monte Carlo parameter on which to split the AEP results
           lab(:obj:`str`): The name to use for the parameter when producing the figure

        Returns:
            (none)
        """

        import matplotlib.pyplot as plt

        sim_results = self.results

        tmp_df = pd.DataFrame(data={"aep": sim_results.aep_GWh, "param": param})
        tmp_df.boxplot(column="aep", by="param", figsize=(8, 6))
        plt.ylabel("AEP (GWh/yr)")
        plt.xlabel(lab)
        plt.title("AEP estimates by %s" % lab)
        plt.suptitle("")
        plt.tight_layout()
        return plt

    def plot_aggregate_plant_data_timeseries(self):
        """
        Plot timeseries of monthly/daily gross energy, availability and curtailment

        Returns:
            matplotlib.pyplot object
        """
        import matplotlib.pyplot as plt

        valid_aggregate = self.aggregate

        plt.figure(figsize=(12, 9))

        # Gross energy
        plt.subplot(2, 1, 1)
        plt.plot(valid_aggregate.gross_energy_gwh, ".-")
        plt.grid("on")
        plt.xlabel("Year")
        plt.ylabel("Gross energy (GWh)")

        # Availability and curtailment
        plt.subplot(2, 1, 2)
        plt.plot(valid_aggregate.availability_pct * 100, ".-", label="Availability")
        plt.plot(valid_aggregate.curtailment_pct * 100, ".-", label="Curtailment")
        plt.grid("on")
        plt.xlabel("Year")
        plt.ylabel("Loss (%)")
        plt.legend()

        plt.tight_layout()
        return plt

=======
>>>>>>> 93a71f3b
    @logged_method_call
    def groupby_time_res(self, df):
        """
        Group pandas dataframe based on the time resolution chosen in the calculation.

        Args:
            df(:obj:`dataframe`): dataframe that needs to be grouped based on time resolution used

        Returns:
            None
        """

        if self.time_resolution == "M":
            df_grouped = df.groupby(df.index.month).mean()
        elif self.time_resolution == "D":
            df_grouped = df.groupby([(df.index.month), (df.index.day)]).mean()
        elif self.time_resolution == "H":
            df_grouped = df.groupby([(df.index.month), (df.index.day), (df.index.hour)]).mean()

        return df_grouped

    @logged_method_call
    def calculate_aggregate_dataframe(self):
        """
        Perform pre-processing of the plant data to produce a monthly/daily data frame to be used in AEP analysis.

        Args:
            (None)

        Returns:
            (None)
        """

        # Average to monthly/daily, quantify NaN data
        self.process_revenue_meter_energy()

        # Average to monthly/daily, quantify NaN data, merge with revenue meter energy data
        self.process_loss_estimates()

        # Density correct wind speeds, process temperature and wind direction, average to monthly/daily
        self.process_reanalysis_data()

        # Remove first and last reporting months if only partial month reported
        # (only for monthly time resolution calculations)
        if self.time_resolution == "M":
            self.trim_monthly_df()

        # Drop any data that have NaN gross energy values or NaN reanalysis data
        self.aggregate = self.aggregate.dropna(
            subset=["gross_energy_gwh"] + [product for product in self.reanalysis_products]
        )

    @logged_method_call
    def process_revenue_meter_energy(self):
        """
        Initial creation of monthly data frame:
            1. Populate monthly/daily data frame with energy data summed from 10-min QC'd data
            2. For each monthly/daily value, find percentage of NaN data used in creating it and flag if percentage is
               greater than 0

        """
        df = self.plant.meter  # Get the meter data frame

        # Create the monthly/daily data frame by summing meter energy, in GWh
        self.aggregate = df.resample(self.resample_freq)["energy"].sum().to_frame() / 1e6
        self.aggregate.rename(columns={"energy": "energy_gwh"}, inplace=True)

        # Determine how much 10-min data was missing for each year-month/daily energy value. Flag accordigly if any is missing
        # Get percentage of meter data that were NaN when summing to monthly/daily
        self.aggregate["energy_nan_perc"] = df.resample(self.resample_freq)["energy"].apply(
            tm.percent_nan
        )

        if self.time_resolution == "M":
            # Create a column with expected number of days per month (to be used when normalizing to 30-days for regression)
            days_per_month = (pd.Series(self.aggregate.index)).dt.daysinmonth
            days_per_month.index = self.aggregate.index
            self.aggregate["num_days_expected"] = days_per_month

            # Get actual number of days per month in the raw data
            # (used when trimming beginning and end of monthly data frame)
            # If meter data has higher resolution than monthly
            if self.plant.metadata.meter.frequency in ("1M", "1MS"):
                self.aggregate["num_days_actual"] = self.aggregate["num_days_expected"]
            else:
                self.aggregate["num_days_actual"] = df.resample("MS")["energy"].apply(tm.num_days)

    @logged_method_call
    def process_loss_estimates(self):
        """
        Append availability and curtailment losses to monthly data frame

        Args:
            (None)

        Returns:
            (None)
        """
        df = self.plant.curtail.copy()

        curt_aggregate = np.divide(
            df.resample(self.resample_freq)[["availability", "curtailment"]].sum(), 1e6
        )  # Get sum of avail and curt losses in GWh

        curt_aggregate.rename(
            columns={"availability": "availability_gwh", "curtailment": "curtailment_gwh"},
            inplace=True,
        )
        # Merge with revenue meter monthly/daily data
        self.aggregate = self.aggregate.join(curt_aggregate)

        # Add gross energy field
        self.aggregate["gross_energy_gwh"] = un.compute_gross_energy(
            self.aggregate["energy_gwh"],
            self.aggregate["availability_gwh"],
            self.aggregate["curtailment_gwh"],
            "energy",
            "energy",
        )

        # Calculate percentage-based losses
        self.aggregate["availability_pct"] = np.divide(
            self.aggregate["availability_gwh"], self.aggregate["gross_energy_gwh"]
        )
        self.aggregate["curtailment_pct"] = np.divide(
            self.aggregate["curtailment_gwh"], self.aggregate["gross_energy_gwh"]
        )

        # Get percentage of 10-min meter data that were NaN when summing to monthly/daily
        self.aggregate["avail_nan_perc"] = df.resample(self.resample_freq)["availability"].apply(
            tm.percent_nan
        )
        self.aggregate["curt_nan_perc"] = df.resample(self.resample_freq)["curtailment"].apply(
            tm.percent_nan
        )

        # If more than 1% of data are NaN, set flag to True
        self.aggregate["nan_flag"] = False  # Set flag to false by default
        ix_nan = (
            self.aggregate[["energy_nan_perc", "avail_nan_perc", "curt_nan_perc"]]
            > self.uncertainty_nan_energy
        ).any(axis=1)
        self.aggregate.loc[ix_nan, "nan_flag"] = True

        # By default, assume all reported losses are representative of long-term operational
        self.aggregate["availability_typical"] = True
        self.aggregate["curtailment_typical"] = True

        # By default, assume combined availability and curtailment losses are below the threshold to be considered valid
        self.aggregate["combined_loss_valid"] = True

    @logged_method_call
    def process_reanalysis_data(self):
        """
        Process reanalysis data for use in PRUF plant analysis:
            - calculate density-corrected wind speed and wind components
            - get monthly/daily average wind speeds and components
            - calculate monthly/daily average wind direction
            - calculate monthly/daily average temperature
            - append monthly/daily averages to monthly/daily energy data frame

        """

        # Identify start and end dates for long-term correction
        # First find date range common to all reanalysis products and drop minute field of start date
        start_date = max(
            [self.plant.reanalysis[key].index.min() for key in self.reanalysis_products]
        ).replace(minute=0)
        end_date = min([self.plant.reanalysis[key].index.max() for key in self.reanalysis_products])

        # Next, update the start date to make sure it corresponds to a full time period, by shifting
        # to either the start of the next month, or start of the next day, depending on the frequency
        start_date_minus = start_date - pd.DateOffset(hours=1)
        if (self.time_resolution == "M") & (start_date.month == start_date_minus.month):
            start_date = start_date.replace(day=1, hour=0, minute=0) + pd.DateOffset(months=1)
        elif (self.time_resolution == "D") & (start_date.day == start_date_minus.day):
            start_date = start_date.replace(hour=0, minute=0) + pd.DateOffset(days=1)

        # Now determine the end date based on either the user-defined end date or the end of the
        # last full month, or last full day
        if self.end_date_lt is not None:
            # If valid (before the last full time period in the data), use the specified end date
            end_date_lt_plus = self.end_date_lt + pd.DateOffset(hours=1)
            if (self.time_resolution == "M") & (self.end_date_lt.month == end_date_lt_plus.month):
                self.end_date_lt = (
                    self.end_date_lt.replace(day=1, hour=0, minute=0)
                    + pd.DateOffset(months=1)
                    - pd.DateOffset(hours=1)
                )
            elif (self.time_resolution == "D") & (self.end_date_lt.day == end_date_lt_plus.day):
                self.end_date_lt = self.end_date_lt.replace(hour=23, minute=0)

            if self.end_date_lt > end_date:
                raise ValueError(
                    (
                        "Invalid end date for long-term correction. The end date cannot exceed the "
                        "last full time period (defined by the time resolution) in the provided "
                        "reanalysis data."
                    )
                )
            else:
                # replace end date
                end_date = self.end_date_lt
        else:
            # If not at the end of a month, use the end of the previous month as the end date
            if end_date.month == (end_date + pd.DateOffset(hours=1)).month:
                end_date = end_date.replace(day=1, hour=0, minute=0) - pd.DateOffset(hours=1)

        # Define empty data frame that spans our period of interest
        self._reanalysis_aggregate = pd.DataFrame(
            index=pd.date_range(
                start=start_date, end=end_date, freq=self.resample_freq
            ),  # tz="UTC"),
            dtype=float,
        )

        # Check if the date range covers the maximum number of years needed for the windiness correction
        start_date_required = (
            self._reanalysis_aggregate.index[-1]
            + self._reanalysis_aggregate.index.freq
            - pd.offsets.DateOffset(years=self.uncertainty_windiness[1])
        )
        if self._reanalysis_aggregate.index[0] > start_date_required:
            if self.end_date_lt is not None:
                raise ValueError(
                    (
                        "Invalid end date argument for long-term correction. This end date does not "
                        "provide enough reanalysis data for the long-term correction."
                    )
                )
            else:
                raise ValueError(
                    (
                        "The date range of the provided reanalysis data is not long enough to "
                        "perform the long-term correction."
                    )
                )

        # Correct each reanalysis product, density-correct wind speeds, and take monthly averages
        for key in self.reanalysis_products:
            rean_df = self.plant.reanalysis[key]
            # rean_df = rean_df.rename(self.plant.metadata[key].col_map)
            rean_df["ws_dens_corr"] = mt.air_density_adjusted_wind_speed(
                rean_df["windspeed"], rean_df["density"]
            )
            self._reanalysis_aggregate[key] = rean_df.resample(self.resample_freq)[
                "ws_dens_corr"
            ].mean()  # .to_frame()

            if self.reg_wind_direction | self.reg_temperature:
                cols = [f"{key}_{var}" for var in self.reanalysis_vars]
                self._reanalysis_aggregate[cols] = (
                    rean_df[self.reanalysis_vars].resample(self.resample_freq).mean()
                )

            if self.reg_wind_direction:
                self._reanalysis_aggregate[key + "_winddirection"] = np.rad2deg(
                    np.pi
                    - (
                        np.arctan2(
                            -self._reanalysis_aggregate[key + "_windspeed_u"],
                            self._reanalysis_aggregate[key + "_windspeed_v"],
                        )
                    )
                )  # Calculate wind direction

        # TODO JP: Had to localize the timezone after V3 update. Is there a better way to do this?
        # self.aggregate.index = self.aggregate.index.tz_localize("UTC")
        self.aggregate = self.aggregate.join(
            self._reanalysis_aggregate
        )  # Merge monthly reanalysis data to monthly energy data frame

    @logged_method_call
    def trim_monthly_df(self):
        """
        Remove first and/or last month of data if the raw data had an incomplete number of days.
        """
        for p in self.aggregate.index[[0, -1]]:  # Loop through 1st and last data entry
            if (
                self.aggregate.loc[p, "num_days_expected"]
                != self.aggregate.loc[p, "num_days_actual"]
            ):
                self.aggregate.drop(p, inplace=True)  # Drop the row from data frame

        # Unsure why this is any different
        # ix = [0, -1]
        # ix_drop = np.where(
        #     self.aggregate["num_days_expected"].iloc[ix] == self.aggregate["num_days_actual"].iloc[ix]
        # )
        # self.aggregate.drop(self.aggregate.iloc[ix].index[ix_drop], inplace=True)

    @logged_method_call
    def calculate_long_term_losses(self):
        """
        This function calculates long-term availability and curtailment losses based on the reported
        data grouped by the time resolution, filtering for those data that are deemed representative
        of average plant performance.
        """
        df = self.aggregate

        # isolate availabilty and curtailment values that are representative of average plant performance
        avail_valid = df.loc[df["availability_typical"], "availability_pct"].to_frame()
        curt_valid = df.loc[df["curtailment_typical"], "curtailment_pct"].to_frame()

        # Now get average percentage losses by month or day
        avail_long_term = self.groupby_time_res(avail_valid)["availability_pct"]
        curt_long_term = self.groupby_time_res(curt_valid)["curtailment_pct"]

        # Ensure there are 12 or 365 data points in long-term average. If not, throw an exception:
        if avail_long_term.shape[0] < self.calendar_samples:
            raise Exception(
                "Not all calendar days/months represented in long-term availability calculation"
            )
        if curt_long_term.shape[0] < self.calendar_samples:
            raise Exception(
                "Not all calendar days/months represented in long-term curtailment calculation"
            )

        self.long_term_losses = (avail_long_term, curt_long_term)

    def setup_monte_carlo_inputs(self):
        """
        Create and populate the data frame defining the simulation parameters.
        This data frame is stored as self.mc_inputs

        Args:
            (None)

        Returns:
            (None)
        """

        # Create extra long list of renanalysis product names to sample from
        reanal_list = list(np.repeat(self.reanalysis_subset, self.num_sim))

        inputs = {
            "reanalysis_product": np.asarray(random.sample(reanal_list, self.num_sim)),
            "metered_energy_fraction": np.random.normal(1, self.uncertainty_meter, self.num_sim),
            "loss_fraction": np.random.normal(1, self.uncertainty_losses, self.num_sim),
            "num_years_windiness": np.random.randint(
                self.uncertainty_windiness[0], self.uncertainty_windiness[1] + 1, self.num_sim
            ),
            "loss_threshold": np.random.randint(
                self.uncertainty_loss_max[0], self.uncertainty_loss_max[1] + 1, self.num_sim
            )
            / 100.0,
        }
        if self.outlier_detection:
            inputs["outlier_threshold"] = (
                np.random.randint(
                    self.uncertainty_outlier[0] * 10,
                    (self.uncertainty_outlier[1] + 0.1) * 10,
                    self.num_sim,
                )
                / 10.0
            )

        self.mc_inputs = pd.DataFrame(inputs)

    @logged_method_call
    def filter_outliers(self, n):
        """
        This function filters outliers based on a combination of range filter, unresponsive sensor
        filter, and window filter.

        We use a memoized funciton to store the regression data in a dictionary for each
        combination as it comes up in the Monte Carlo simulation. This saves significant
        computational time in not having to run robust linear regression for each Monte Carlo
        iteration.

        Args:
            n(:obj:`float`): Monte Carlo iteration

        Returns:
            :obj:`pandas.DataFrame`: Filtered monthly/daily data ready for linear regression
        """

        reanal = self._run.reanalysis_product

        # Check if valid data has already been calculated and stored. If so, just return it
        if (reanal, self._run.loss_threshold) in self.outlier_filtering:
            valid_data = self.outlier_filtering[(reanal, self._run.loss_threshold)]
            return valid_data

        # If valid data hasn't yet been stored in dictionary, determine the valid data
        df = self.aggregate

        # First set of filters checking combined losses and if the Nan data flag was on
        df_sub = df.loc[
            ((df["availability_pct"] + df["curtailment_pct"]) < self._run.loss_threshold)
            & (~df["nan_flag"]),
            :,
        ]

        # Set maximum range for using bin-filter, convert from MW to GWh
        plant_capac = self.plant.metadata.capacity / 1000.0 * self.resample_hours

        # Apply range filter to wind speed
        df_sub = df_sub.assign(flag_range=filters.range_flag(df_sub[reanal], lower=0, upper=40))
        if self.reg_temperature:
            # Apply range filter to temperature, in Kelvin
            df_sub = df_sub.assign(
                flag_range_T=filters.range_flag(
                    df_sub[f"{reanal}_temperature"], lower=200, upper=320
                )
            )
        # Apply window range filter
        df_sub.loc[:, "flag_window"] = filters.window_range_flag(
            window_col=df_sub[reanal],
            window_start=5.0,
            window_end=40,
            value_col=df_sub["energy_gwh"],
            value_min=0.02 * plant_capac,
            value_max=1.2 * plant_capac,
        )

        if self.outlier_detection:
            if self.time_resolution == "M":
                # Monthly linear regression (i.e., few data points):
                # flag outliers with robust linear regression using Huber algorithm

                # Reanalysis data with constant column, and energy data normalized to 30 days
                X = sm.add_constant(df_sub[reanal])
                y = df_sub["gross_energy_gwh"] * 30 / df_sub["num_days_expected"]

                # Perform robust linear regression
                rlm = sm.RLM(y, X, M=sm.robust.norms.HuberT(self._run.outlier_threshold))
                rlm_results = rlm.fit()

                # Define valid data as points in which the Huber algorithm returned a value of 1
                df_sub.loc[:, "flag_outliers"] = rlm_results.weights != 1

            else:
                # Daily regressions (i.e., higher number of data points):
                # Apply bin filter to catch outliers
                df_sub.loc[:, "flag_outliers"] = filters.bin_filter(
                    data=df_sub,
                    bin_col="gross_energy_gwh",
                    value_col=reanal,
                    bin_width=0.06 * plant_capac,
                    threshold=self._run.outlier_threshold,  # wind bin threshold (multiplicative factor of std of <value_col> in bin)
                    center_type="median",
                    bin_min=0.01 * plant_capac,
                    bin_max=0.85 * plant_capac,
                    threshold_type="std",
                    direction="all",  # both left and right (from the median)
                )
        else:
            df_sub.loc[:, "flag_outliers"] = False

        # Create a 'final' flag which is true if any of the previous flags are true
        df_sub.loc[:, "flag_final"] = df_sub[["flag_range", "flag_window", "flag_outliers"]].any(
            axis=1
        )
        if self.reg_temperature:
            df_sub.loc[:, "flag_final"] = df_sub[["flag_final", "flag_range_T"]].any(axis=1)

        # Define valid data
        valid_data = df_sub.loc[
            ~df_sub.loc[:, "flag_final"],
            [reanal, "energy_gwh", "availability_gwh", "curtailment_gwh"],
        ]
        if self.reg_wind_direction:
            add_cols = [f"{reanal}_{x}" for x in ("winddirection", "windspeed_u", "windspeed_v")]
            valid_data_to_add = df_sub.loc[~df_sub.loc[:, "flag_final"], add_cols]
            valid_data = pd.concat([valid_data, valid_data_to_add], axis=1)

        if self.reg_temperature:
            valid_data_to_add = df_sub.loc[~df_sub.loc[:, "flag_final"], [f"{reanal}_temperature"]]
            valid_data = pd.concat([valid_data, valid_data_to_add], axis=1)

        if self.time_resolution == "M":
            valid_data_to_add = df_sub.loc[~df_sub.loc[:, "flag_final"], ["num_days_expected"]]
            valid_data = pd.concat([valid_data, valid_data_to_add], axis=1)

        # Update the dictionary
        self.outlier_filtering[(reanal, self._run.loss_threshold)] = valid_data

        # Return result
        return valid_data

    @logged_method_call
    def set_regression_data(self, n):
        """
        This will be called for each iteration of the Monte Carlo simulation and will do the following:

            1. Randomly sample monthly/daily revenue meter, availabilty, and curtailment data based on specified uncertainties
               and correlations
            2. Randomly choose one reanalysis product
            3. Calculate gross energy from randomzied energy data
            4. Normalize gross energy to 30-day months
            5. Filter results to remove months/days with NaN data and with combined losses that exceed the Monte Carlo
               sampled max threhold
            6. Return the wind speed and normalized gross energy to be used in the regression relationship

        Args:
            n(:obj:`int`): The Monte Carlo iteration number

        Returns:
            :obj:`pandas.Series`: Monte-Carlo sampled wind speeds and other variables (temperature, wind direction) if used in the regression
            :obj:`pandas.Series`: Monte-Carlo sampled normalized gross energy
        """
        # Get data to use in regression based on filtering result
        reg_data = self.filter_outliers(n)

        # Now monte carlo sample the data
        # Create new Monte-Carlo sampled data frame and sample energy data, calculate MC-generated
        # availability and curtailment
        mc_energy = reg_data["energy_gwh"] * self._run.metered_energy_fraction
        mc_availability = reg_data["availability_gwh"] * self._run.loss_fraction
        mc_curtailment = reg_data["curtailment_gwh"] * self._run.loss_fraction

        # Calculate gorss energy and normalize to 30-days
        mc_gross_energy = mc_energy + mc_availability + mc_curtailment
        if self.time_resolution == "M":
            num_days_expected = reg_data["num_days_expected"]
            mc_gross_norm = mc_gross_energy * 30 / num_days_expected
        else:
            mc_gross_norm = mc_gross_energy

        # Set reanalysis product for MC inputs
        reg_inputs = reg_data[self._run.reanalysis_product]

        if self.reg_temperature:  # if temperature is considered as regression variable
            mc_temperature = reg_data[f"{self._run.reanalysis_product}_temperature"]
            reg_inputs = pd.concat([reg_inputs, mc_temperature], axis=1)

        if self.reg_wind_direction:  # if wind direction is considered as regression variable
            mc_wind_direction = reg_data[f"{self._run.reanalysis_product}_winddirection"]
            reg_inputs = pd.concat([reg_inputs, np.sin(np.deg2rad(mc_wind_direction))], axis=1)
            reg_inputs = pd.concat([reg_inputs, np.cos(np.deg2rad(mc_wind_direction))], axis=1)

        reg_inputs = pd.concat([reg_inputs, mc_gross_norm], axis=1)
        # Return values needed for regression
        return reg_inputs  # Return randomly sampled wind speed, wind direction, temperature and normalized gross energy

    @logged_method_call
    def run_regression(self, n):
        """
        Run robust linear regression between Monte-Carlo generated monthly/daily gross energy,
        wind speed, temperature and wind direction (if used)

        Args:
            n(:obj:`int`): The Monte Carlo iteration number

        Returns:
            :obj:`?`: trained regression model
        """
        reg_data = self.set_regression_data(n)  # Get regression data

        # Bootstrap input data to incorporate some regression uncertainty
        reg_data = np.array(reg_data.sample(frac=1.0, replace=True))

        # Update Monte Carlo tracker fields
        self._mc_num_points[n] = np.shape(reg_data)[0]

        # Run regression. Note, the last column of reg_data is the target variable for the regression
        # Linear regression
        if self.reg_model == "lin":
            reg = LinearRegression().fit(np.array(reg_data[:, 0:-1]), reg_data[:, -1])
            predicted_y = reg.predict(np.array(reg_data[:, 0:-1]))

            self._mc_slope[n, :] = reg.coef_
            self._mc_intercept[n] = np.float64(reg.intercept_)

            self._r2_score[n] = r2_score(reg_data[:, -1], predicted_y)
            self._mse_score[n] = mean_squared_error(reg_data[:, -1], predicted_y)
            return reg
        # Machine learning models
        else:
            ml = MachineLearningSetup(algorithm=self.reg_model, **self.ml_setup_kwargs)
            # Memoized approach for optimized hyperparameters
            if self._run.reanalysis_product in self.opt_model:
                self.opt_model[(self._run.reanalysis_product)].fit(
                    np.array(reg_data[:, 0:-1]), reg_data[:, -1]
                )
            else:  # optimize hyperparameters once for each reanalysis product
                ml.hyper_optimize(
                    np.array(reg_data[:, 0:-1]),
                    reg_data[:, -1],
                    n_iter_search=20,
                    report=False,
                    cv=KFold(n_splits=5),
                )
                # Store optimized hyperparameters for each reanalysis product
                self.opt_model[(self._run.reanalysis_product)] = ml.opt_model

            predicted_y = self.opt_model[(self._run.reanalysis_product)].predict(
                np.array(reg_data[:, 0:-1])
            )

            self._r2_score[n] = r2_score(reg_data[:, -1], predicted_y)
            self._mse_score[n] = mean_squared_error(reg_data[:, -1], predicted_y)
            return self.opt_model[(self._run.reanalysis_product)]

    @logged_method_call
    def run_AEP_monte_carlo(self):
        """
        Loop through OA process a number of times and return array of AEP results each time

        Returns:
            :obj:`numpy.ndarray` Array of AEP, long-term avail, long-term curtailment calculations
        """

        num_sim = self.num_sim

        # Initialize arrays to store metrics and results
        self._mc_num_points = np.empty(num_sim, dtype=np.float64)
        self._r2_score = np.empty(num_sim, dtype=np.float64)
        self._mse_score = np.empty(num_sim, dtype=np.float64)

        num_vars = 1
        if self.reg_wind_direction:
            num_vars = num_vars + 2
        if self.reg_temperature:
            num_vars = num_vars + 1

        if self.reg_model == "lin":
            self._mc_intercept = np.empty(num_sim, dtype=np.float64)
            self._mc_slope = np.empty([num_sim, num_vars], dtype=np.float64)

        aep_GWh = np.empty(num_sim)
        avail_pct = np.empty(num_sim)
        curt_pct = np.empty(num_sim)
        lt_por_ratio = np.empty(num_sim)
        iav = np.empty(num_sim)

        # Loop through number of simulations, run regression each time, store AEP results
        for n in tqdm(np.arange(num_sim)):

            self._run = self.mc_inputs.loc[n]

            # Run regression
            fitted_model = self.run_regression(n)

            # Get long-term regression inputs
            reg_inputs_lt = self.sample_long_term_reanalysis()

            # Get long-term normalized gross energy by applying regression result to long-term monthly wind speeds
            inputs = np.array(reg_inputs_lt)
            if num_vars == 1:
                inputs = inputs.reshape(-1, 1)
            gross_lt = fitted_model.predict(inputs)

            # Get POR gross energy by applying regression result to POR regression inputs
            reg_inputs_por = [self.reanalysis_por[self._run.reanalysis_product]]
            if self.reg_temperature:
                reg_inputs_por += [
                    self.reanalysis_por[self._run.reanalysis_product + "_temperature"]
                ]
            if self.reg_wind_direction:
                reg_inputs_por += [
                    np.sin(
                        np.deg2rad(
                            self.reanalysis_por[self._run.reanalysis_product + "_winddirection"]
                        )
                    )
                ]
                reg_inputs_por += [
                    np.cos(
                        np.deg2rad(
                            self.reanalysis_por[self._run.reanalysis_product + "_winddirection"]
                        )
                    )
                ]
            gross_por = fitted_model.predict(np.array(pd.concat(reg_inputs_por, axis=1)))

            # Create padans dataframe for gross_por and group by calendar date to have a single full year
            gross_por = self.groupby_time_res(
                pd.DataFrame(
                    data=gross_por, index=self.reanalysis_por[self._run.reanalysis_product].index
                )
            )

            if self.time_resolution == "M":  # Undo normalization to 30-day months
                # Shift the list of number of days per month to align with the reanalysis data
                last_month = self._reanalysis_aggregate.index[-1].month
                gross_lt = (
                    gross_lt
                    * np.tile(
                        np.roll(self.num_days_lt, 12 - last_month), self._run.num_years_windiness
                    )
                    / 30
                )
                gross_por = np.array(gross_por).flatten() * self.num_days_lt / 30

            # Annual values of lt gross energy, needed for IAV
            reg_inputs_lt["gross_lt"] = gross_lt

            # Annual resample starting on the first day in reg_inputs_lt
            gross_lt_annual = get_annual_values(reg_inputs_lt["gross_lt"])

            # Get long-term availability and curtailment losses, using gross_lt to weight individual monthly losses
            [avail_lt_losses, curt_lt_losses] = self.sample_long_term_losses(
                reg_inputs_lt["gross_lt"]
            )

            # Assign AEP, IAV, long-term availability, and long-term curtailment to output data frame
            aep_GWh[n] = gross_lt.sum() / self._run.num_years_windiness * (1 - avail_lt_losses)
            iav[n] = gross_lt_annual.std() / gross_lt_annual.mean()
            avail_pct[n] = avail_lt_losses
            curt_pct[n] = curt_lt_losses
            lt_por_ratio[n] = (gross_lt.sum() / self._run.num_years_windiness) / gross_por.sum()

        # Calculate mean IAV for gross energy
        iav_avg = iav.mean()

        # Apply IAV to AEP from single MC iterations
        iav_nsim = np.random.normal(1, iav_avg, self.num_sim)
        aep_GWh = aep_GWh * iav_nsim
        lt_por_ratio = lt_por_ratio * iav_nsim

        # Return final output
        sim_results = pd.DataFrame(
            index=np.arange(num_sim),
            data={
                "aep_GWh": aep_GWh,
                "avail_pct": avail_pct,
                "curt_pct": curt_pct,
                "lt_por_ratio": lt_por_ratio,
                "r2": self._r2_score,
                "mse": self._mse_score,
                "n_points": self._mc_num_points,
                "iav": iav,
            },
        )
        return sim_results

    @logged_method_call
    def sample_long_term_reanalysis(self):
        """
        This function returns the long-term monthly/daily wind speeds based on the Monte-Carlo generated sample of:

            1. The reanalysis product
            2. The number of years to use in the long-term correction

        Args:
           (None)
        Returns:
           :obj:`pandas.DataFrame`: the windiness-corrected or 'long-term' monthly/daily wind speeds
        """
        # Check if valid data has already been calculated and stored. If so, just return it
        if (self._run.reanalysis_product, self._run.num_years_windiness) in self.long_term_sampling:
            long_term_reg_inputs = self.long_term_sampling[
                (self._run.reanalysis_product, self._run.num_years_windiness)
            ]
            return long_term_reg_inputs.copy()

        # Sample long-term wind speed values
        ws_df = (
            self._reanalysis_aggregate[self._run.reanalysis_product].to_frame().dropna()
        )  # Drop NA values from monthly/daily reanalysis data series
        long_term_reg_inputs = ws_df[
            ws_df.index[-1]
            + ws_df.index.freq
            - pd.offsets.DateOffset(years=self._run.num_years_windiness) :
        ]  # Get last 'x' years of data from reanalysis product

        # Temperature and wind direction
        namescol = [f"{self._run.reanalysis_product}_{var}" for var in self.reanalysis_vars]
        long_term_temp = self._reanalysis_aggregate[namescol].dropna()[
            ws_df.index[-1]
            + ws_df.index.freq
            - pd.offsets.DateOffset(years=self._run.num_years_windiness) :
        ]
        if self.reg_temperature:
            long_term_reg_inputs = pd.concat(
                [
                    long_term_reg_inputs,
                    long_term_temp[f"{self._run.reanalysis_product}_temperature"],
                ],
                axis=1,
            )
        if self.reg_wind_direction:
            wd_aggregate = np.rad2deg(
                np.pi
                - np.arctan2(
                    -long_term_temp[f"{self._run.reanalysis_product}_windspeed_u"],
                    long_term_temp[f"{self._run.reanalysis_product}_windspeed_v"],
                )
            )  # Calculate wind direction
            long_term_reg_inputs = pd.concat(
                [
                    long_term_reg_inputs,
                    np.sin(np.deg2rad(wd_aggregate)),
                    np.cos(np.deg2rad(wd_aggregate)),
                ],
                axis=1,
            )

        # Store result in dictionary
        self.long_term_sampling[
            (self._run.reanalysis_product, self._run.num_years_windiness)
        ] = long_term_reg_inputs

        # Return result
        return long_term_reg_inputs.copy()

    @logged_method_call
    def sample_long_term_losses(self, gross_lt):
        """
        This function calculates long-term availability and curtailment losses based on the Monte Carlo sampled
        historical availability and curtailment data. To estimate long-term losses, average percentage monthly losses
        are weighted by monthly long-term gross energy.

        Args:
            gross_lt(:obj:`pandas.Series`): Time series of long-term gross energy

        Returns:
            :obj:`float`: long-term availability loss expressed as fraction
            :obj:`float`: long-term curtailment loss expressed as fraction
        """
        mc_avail = self.long_term_losses[0] * self._run.loss_fraction
        mc_curt = self.long_term_losses[1] * self._run.loss_fraction

        # Calculate annualized monthly average long-term gross energy
        # Rename axis to time to be consistent with mc_avail and mc_curt when combining variables
        gross_lt_avg = self.groupby_time_res(gross_lt.rename_axis("time"))

        # Estimate long-term losses by weighting monthly losses by long-term monthly gross energy
        mc_avail_lt = (gross_lt_avg * mc_avail).sum() / gross_lt_avg.sum()
        mc_curt_lt = (gross_lt_avg * mc_curt).sum() / gross_lt_avg.sum()

        # Return long-term availabilty and curtailment
        return mc_avail_lt, mc_curt_lt

    # Plotting Routines

    def plot_normalized_monthly_reanalysis_windspeed(
        self,
        xlim: tuple[datetime.datetime, datetime.datetime] = (None, None),
        ylim: tuple[float, float] = (None, None),
        return_fig: bool = False,
        figure_kwargs: dict = {},
        plot_kwargs: dict = {},
        legend_kwargs: dict = {},
    ) -> None | tuple[plt.Figure, plt.Axes]:
        """Make a plot of the normalized annual average wind speeds from reanalysis data to show general
        trends for each, and highlighting the period of record for the plant data.

        Args:
            aep (:obj:`openoa.analysis.MonteCarloAEP`): An initialized MonteCarloAEP object.
            xlim (:obj:`tuple[datetime.datetime, datetime.datetime]`, optional): A tuple of datetimes
                representing the x-axis plotting display limits. Defaults to (None, None).
            ylim (:obj:`tuple[float, float]`, optional): A tuple of the y-axis plotting display limits.
                Defaults to (None, None).
            return_fig (:obj:`bool`, optional): Flag to return the figure and axes objects. Defaults to False.
            figure_kwargs (:obj:`dict`, optional): Additional figure instantiation keyword arguments
                that are passed to `plt.figure()`. Defaults to {}.
            plot_kwargs (:obj:`dict`, optional): Additional plotting keyword arguments that are passed to
                `ax.plot()`. Defaults to {}.
            legend_kwargs (:obj:`dict`, optional): Additional legend keyword arguments that are passed to
                `ax.legend()`. Defaults to {}.

        Returns:
            None | tuple[matplotlib.pyplot.Figure, matplotlib.pyplot.Axes]: If `return_fig` is True, then
                the figure and axes objects are returned for further tinkering/saving.
        """
        return plot.plot_monthly_reanalysis_windspeed(
            data=self._plant.reanalysis,
            windspeed_col="ws_dens_corr",
            plant_por=(self._aggregate.index[0], self._aggregate.index[-1]),
            xlim=xlim,
            ylim=ylim,
            return_fig=return_fig,
            figure_kwargs=figure_kwargs,
            plot_kwargs=plot_kwargs,
            legend_kwargs=legend_kwargs,
        )

    def plot_reanalysis_gross_energy_data(
        self,
        outlier_threshold: int,
        xlim: tuple[float, float] = (None, None),
        ylim: tuple[float, float] = (None, None),
        return_fig: bool = False,
        figure_kwargs: dict = {},
        plot_kwargs: dict = {},
        legend_kwargs: dict = {},
    ) -> None | tuple[plt.Figure, plt.Axes]:
        """
        Makes a plot of the gross energy vs wind speed for each reanalysis product, with outliers
        highlighted in a contrasting color and separate marker. For

        Args:
            reanalysis (:obj:`dict[str, pandas.DataFrame]`): `PlantData.reanalysis` dictionary of reanalysis
                `DataFrame`s.
            outlier_thres (:obj:`float`): outlier threshold (typical range of 1 to 4) which adjusts
                outlier sensitivity detection.
            xlim (:obj:`tuple[float, float]`, optional): A tuple of datetimes
                representing the x-axis plotting display limits. Defaults to (None, None).
            ylim (:obj:`tuple[float, float]`, optional): A tuple of the y-axis plotting display limits.
                Defaults to (None, None).
            return_fig (:obj:`bool`, optional): Flag to return the figure and axes objects. Defaults to False.
            figure_kwargs (:obj:`dict`, optional): Additional figure instantiation keyword arguments
                that are passed to `plt.figure()`. Defaults to {}.
            plot_kwargs (:obj:`dict`, optional): Additional plotting keyword arguments that are passed to
                `ax.scatter()`. Defaults to {}.
            legend_kwargs (:obj:`dict`, optional): Additional legend keyword arguments that are passed to
                `ax.legend()`. Defaults to {}.

        Returns:
            None | tuple[matplotlib.pyplot.Figure, matplotlib.pyplot.Axes]: If `return_fig` is True, then
                the figure and axes objects are returned for further tinkering/saving.
        """

        figure_kwargs.setdefault("figsize", (9, 9))
        figure_kwargs.setdefault("dpi", 200)
        fig = plt.figure(**figure_kwargs)
        ax = fig.add_subplot(111)
        ax.set_prop_cycle(
            color=[
                "tab:blue",
                "tab:orange",
                "tab:green",
                "tab:red",
                "tab:brown",
                "tab:pink",
                "tab:gray",
                "tab:olive",
            ]
        )

        valid_aggregate = self._aggregate

        # Monthly case: apply robust linear regression for outliers detection
        if self.time_resolution == "M":
            for name, df in self._plant.reanalysis.items():
                x = sm.add_constant(valid_aggregate[name])
                y = valid_aggregate["gross_energy_gwh"] * 30 / valid_aggregate["num_days_expected"]
                rlm = sm.RLM(y, x, M=sm.robust.norms.HuberT(t=outlier_threshold))
                rlm_results = rlm.fit()
                ix_outlier = rlm_results.weights != 1
                r2 = np.corrcoef(x.loc[~ix_outlier, name], y[~ix_outlier])[0, 1]
                ax.scatter(
                    x.loc[~ix_outlier, name],
                    y[~ix_outlier],
                    marker=MarkerStyle(marker="o", fillstyle="none"),
                    label=f"Valid {name} Data (R2={r2:.3f})",
                    **plot_kwargs,
                )
                ax.scatter(
                    x.loc[ix_outlier, name],
                    y[ix_outlier],
                    marker="x",
                    label=f"{name} Outlier",
                    **plot_kwargs,
                )

            ax.set_ylabel("30-day normalized gross energy (GWh)")

        # Daily/hourly case: apply bin filter for outliers detection
        else:
            for name, df in self._plant.reanalysis.items():
                x = valid_aggregate[name]
                y = valid_aggregate["gross_energy_gwh"]
                plant_capac = self._plant.metadata.capacity / 1000.0 * self._hours_in_res

                # Apply bin filter
                flag = filters.bin_filter(
                    bin_col=y,
                    value_col=x,
                    bin_width=0.06 * plant_capac,
                    threshold=outlier_threshold,  # wind bin threshold (stdev outside the median)
                    center_type="median",
                    bin_min=0.01 * plant_capac,
                    bin_max=0.85 * plant_capac,
                    threshold_type="std",
                    direction="all",  # both left and right (from the median)
                )

                # Continue plotting
                ax.scatter(x.loc[flag], y[flag], "x", label=f"{name} Outlier", **plot_kwargs)
                ax.scatter(x.loc[~flag], y[~flag], ".", label=f"Valid {name} data", **plot_kwargs)

            if self.time_resolution == "D":
                ax.set_ylabel("Daily gross energy (GWh)")
            elif self.time_resolution == "H":
                ax.set_ylabel("Hourly gross energy (GWh)")

        ax.grid()
        ax.set_axisbelow(True)
        ax.legend(**legend_kwargs)
        ax.set_xlabel("Wind speed (m/s)")

        ax.set_xlim(xlim)
        ax.set_ylim(ylim)

        fig.tight_layout()
        plt.show()

        if return_fig:
            return fig, ax

    def plot_aggregate_plant_data_timeseries(
        self,
        xlim: tuple[datetime.datetime, datetime.datetime] = (None, None),
        ylim_energy: tuple[float, float] = (None, None),
        ylim_loss: tuple[float, float] = (None, None),
        return_fig: bool = False,
        figure_kwargs: dict = {},
        plot_kwargs: dict = {},
        legend_kwargs: dict = {},
    ):
        """
        Plot timeseries of monthly/daily gross energy, availability and curtailment.

        Args:
            data(:obj:`pandas.DataFrame`): A pandas DataFrame containing energy production and losses.
            energy_col(:obj:`str`): The name of the column in :py:attr:`data` containing the energy production.
            loss_cols(:obj:`list[str]`): The name(s) of the column(s) in :py:attr:`data` containing the loss data.
            energy_label(:obj:`str`): The legend label and y-axis label for the energy plot.
            loss_labels(:obj:`list[str]`): The legend labels losses plot.
            xlim (:obj:`tuple[datetime.datetime, datetime.datetime]`, optional): A tuple of datetimes
                representing the x-axis plotting display limits. Defaults to None.
            ylim_energy (:obj:`tuple[float, float]`, optional): A tuple of the y-axis plotting display
                limits for the gross energy plot (top figure). Defaults to None.
            ylim_loss (:obj:`tuple[float, float]`, optional): A tuple of the y-axis plotting display
                limits for the loss plot (bottom figure). Defaults to (None, None).
            return_fig (:obj:`bool`, optional): Flag to return the figure and axes objects. Defaults to False.
            figure_kwargs (:obj:`dict`, optional): Additional figure instantiation keyword arguments
                that are passed to `plt.figure()`. Defaults to {}.
            plot_kwargs (:obj:`dict`, optional): Additional plotting keyword arguments that are passed to
                `ax.scatter()`. Defaults to {}.
            legend_kwargs (:obj:`dict`, optional): Additional legend keyword arguments that are passed to
                `ax.legend()`. Defaults to {}.

        Returns:
            None | tuple[matplotlib.pyplot.Figure, tuple[matplotlib.pyplot.Axes, matplotlib.pyplot.Axes]]:
                If `return_fig` is True, then the figure and axes objects are returned for further
                tinkering/saving.
        """
        return plot.plot_plant_energy_losses_timeseries(
            data=self._aggregate,
            energy_col="gross_energy_gwh",
            loss_cols=["availability_pct", "curtailment_pct"],
            energy_label="Gross Energy (GWh/yr)",
            loss_labels=["Availability", "Curtailment"],
            xlim=xlim,
            ylim_energy=ylim_energy,
            ylim_loss=ylim_loss,
            return_fig=return_fig,
            figure_kwargs=figure_kwargs,
            plot_kwargs=plot_kwargs,
            legend_kwargs=legend_kwargs,
        )

    def plot_result_aep_distributions(
        self,
        xlim_aep: tuple[float, float] = (None, None),
        xlim_availability: tuple[float, float] = (None, None),
        xlim_curtail: tuple[float, float] = (None, None),
        ylim_aep: tuple[float, float] = (None, None),
        ylim_availability: tuple[float, float] = (None, None),
        ylim_curtail: tuple[float, float] = (None, None),
        return_fig: bool = False,
        figure_kwargs: dict = {},
        plot_kwargs: dict = {},
        annotate_kwargs: dict = {},
    ) -> None | tuple[plt.Figure, plt.Axes]:
        """
        Plot a distribution of AEP values from the Monte-Carlo OA method

        Args:
            xlim_aep (:obj:`tuple[float, float]`, optional): A tuple of floats representing the x-axis plotting display
                limits for the AEP subplot. Defaults to (None, None).
            xlim_availability (:obj:`tuple[float, float]`, optional): A tuple of floats representing the x-axis plotting
                display limits for the availability subplot. Defaults to (None, None).
            xlim_curtail (:obj:`tuple[float, float]`, optional): A tuple of floats representing the
                x-axis plotting display limits for the curtailment subplot. Defaults to (None, None).
            ylim_aep (:obj:`tuple[float, float]`, optional): A tuple of floats representing the y-axis plotting display
                limits for the AEP subplot. Defaults to (None, None).
            ylim_availability (:obj:`tuple[float, float]`, optional): A tuple of floats representing the y-axis plotting
                display limits for the availability subplot. Defaults to (None, None).
            ylim_curtail (:obj:`tuple[float, float]`, optional): A tuple of floats representing the
                y-axis plotting display limits for the curtailment subplot. Defaults to (None, None).
            return_fig (:obj:`bool`, optional): Flag to return the figure and axes objects. Defaults to False.
            figure_kwargs (:obj:`dict`, optional): Additional figure instantiation keyword arguments
                that are passed to `plt.figure()`. Defaults to {}.
            plot_kwargs (:obj:`dict`, optional): Additional plotting keyword arguments that are passed to
                `ax.hist()`. Defaults to {}.
            annotate_kwargs (:obj:`dict`, optional): Additional annotation keyword arguments that are
                passed to `ax.annotate()`. Defaults to {}.

        Returns:
            None | tuple[matplotlib.pyplot.Figure, matplotlib.pyplot.Axes]: If `return_fig` is True, then
                the figure and axes objects are returned for further tinkering/saving.
        """
        plot_results = self.results.copy()
        plot_results[["avail_pct", "curt_pct"]] = plot_results[["avail_pct", "curt_pct"]] * 100
        return plot.plot_distributions(
            data=plot_results,
            which=["aep_GWh", "avail_pct", "curt_pct"],
            xlabels=["AEP (GWh/yr)", "Availability Loss (%)", "Curtailment Loss (%)"],
            xlim=(xlim_aep, xlim_availability, xlim_curtail),
            ylim=(ylim_aep, ylim_availability, ylim_curtail),
            return_fig=return_fig,
            figure_kwargs=figure_kwargs,
            plot_kwargs=plot_kwargs,
            annotate_kwargs=annotate_kwargs,
        )

    def plot_aep_boxplot(
        self,
        x: pd.Series,
        xlabel: str,
        ylim: tuple[float, float] = (None, None),
        with_points: bool = False,
        return_fig: bool = False,
        figure_kwargs: dict = {},
        plot_kwargs_box: dict = {},
        plot_kwargs_points: dict = {},
        legend_kwargs: dict = {},
    ) -> None | tuple[plt.Figure, plt.Axes]:
        """Plot box plots of AEP results sliced by a specified Monte Carlo parameter

        Args:
            x(:obj:`pandas.Series`): The data that splits the results in y.
            xlabel(:obj:`str`): The x-axis label.
            ylim (:obj:`tuple[float, float]`, optional): A tuple of the y-axis plotting display limits.
                Defaults to None.
            with_points (:obj:`bool`, optional): Flag to plot the individual points like a seaborn `swarmplot`. Defaults to False.
            return_fig (:obj:`bool`, optional): Flag to return the figure and axes objects. Defaults to False.
            figure_kwargs (:obj:`dict`, optional): Additional figure instantiation keyword arguments
                that are passed to `plt.figure()`. Defaults to {}.
            plot_kwargs_box (:obj:`dict`, optional): Additional plotting keyword arguments that are passed to
                `ax.boxplot()`. Defahults to {}.
            plot_kwargs_points (:obj:`dict`, optional): Additional plotting keyword arguments that are passed to
                `ax.boxplot()`. Defaults to {}.
            legend_kwargs (:obj:`dict`, optional): Additional legend keyword arguments that are passed to
                `ax.legend()`. Defaults to {}.

        Returns:
            None | tuple[matplotlib.pyplot.Figure, matplotlib.pyplot.Axes, dict]: If `return_fig` is
                True, then the figure object, axes object, and a dictionary of the boxplot objects are
                returned for further tinkering/saving.
        """
        return plot.plot_boxplot(
            x=x,
            xlabel=xlabel,
            y=self.results.aep_GWh,
            ylabel="AEP (GWh/yr)",
            ylim=ylim,
            with_points=with_points,
            return_fig=return_fig,
            figure_kwargs=figure_kwargs,
            plot_kwargs_box=plot_kwargs_box,
            plot_kwargs_points=plot_kwargs_points,
            legend_kwargs=legend_kwargs,
        )<|MERGE_RESOLUTION|>--- conflicted
+++ resolved
@@ -22,13 +22,9 @@
 from sklearn.linear_model import LinearRegression
 from sklearn.model_selection import KFold
 
-from openoa import PlantData, logging, logged_method_call
-<<<<<<< HEAD
-from openoa.plant import FromDictMixin
-from openoa.utils import filters
-=======
+from openoa import logging, logged_method_call
+from openoa.plant import PlantData, FromDictMixin
 from openoa.utils import plot, filters
->>>>>>> 93a71f3b
 from openoa.utils import timeseries as tm
 from openoa.utils import unit_conversion as un
 from openoa.utils import met_data_processing as mt
@@ -295,278 +291,6 @@
         # Log the completion of the run
         logger.info("Run completed")
 
-<<<<<<< HEAD
-    def plot_reanalysis_normalized_rolling_monthly_windspeed(self):
-        """
-        Make a plot of annual average wind speeds from reanalysis data to show general trends for each
-        Highlight the period of record for plant data
-
-        Returns:
-            matplotlib.pyplot object
-        """
-        import matplotlib.pyplot as plt
-
-        project = self.plant
-
-        # Define parameters needed for plot
-        min_val = 1  # Default parameter providing y-axis minimum for shaded plant POR region
-        max_val = 1  # Default parameter providing y-axis maximum for shaded plant POR region
-        por_start = self.aggregate.index[0]  # Start of plant POR
-        por_end = self.aggregate.index[-1]  # End of plant POR
-
-        plt.figure(figsize=(14, 6))
-        for key in self.reanalysis_products:
-            rean_df = project.reanalysis[key]  # Set reanalysis product
-            ann_mo_ws = (
-                rean_df.resample("MS")["ws_dens_corr"].mean().to_frame()
-            )  # Take monthly average wind speed
-            ann_roll = ann_mo_ws.rolling(12).mean()  # Calculate rolling 12-month average
-            ann_roll_norm = (
-                ann_roll["ws_dens_corr"] / ann_roll["ws_dens_corr"].mean()
-            )  # Normalize rolling 12-month average
-
-            # Update min_val and max_val depending on range of data
-            if ann_roll_norm.min() < min_val:
-                min_val = ann_roll_norm.min()
-            if ann_roll_norm.max() > max_val:
-                max_val = ann_roll_norm.max()
-
-            # Plot wind speed
-            plt.plot(ann_roll_norm, label=key)
-
-        # Plot dotted line at y=1 (i.e. average wind speed)
-        plt.plot((ann_roll.index[0], ann_roll.index[-1]), (1, 1), "k--")
-
-        # Fill in plant POR region
-        plt.fill_between(
-            [por_start, por_end],
-            [min_val, min_val],
-            [max_val, max_val],
-            alpha=0.1,
-            label="Plant POR",
-        )
-
-        # Final touches to plot
-        plt.xlabel("Year")
-        plt.ylabel("Normalized wind speed")
-        plt.legend()
-        plt.tight_layout()
-        return plt
-
-    def plot_reanalysis_gross_energy_data(self, outlier_thres):
-        """
-        Make a plot of gross energy vs wind speed for each reanalysis product,
-        with outliers highlighted
-
-        Args:
-            outlier_thres (float): outlier threshold (typical range of 1 to 4) which adjusts outlier sensitivity detection
-
-        Returns:
-            matplotlib.pyplot object
-        """
-        import matplotlib.pyplot as plt
-
-        valid_aggregate = self.aggregate
-        plt.figure(figsize=(9, 9))
-
-        # Loop through each reanalysis product and make a scatterplot of monthly wind speed vs plant energy
-        for p in np.arange(0, len(list(self.reanalysis_products))):
-            col_name = self.reanalysis_products[p]  # Reanalysis column in monthly data frame
-            # Plot
-            plt.subplot(2, 2, p + 1)
-
-            if (
-                self.time_resolution == "M"
-            ):  # Monthly case: apply robust linear regression for outliers detection
-                x = sm.add_constant(
-                    valid_aggregate[col_name]
-                )  # Define 'x'-values (constant needed for regression function)
-                y = (
-                    valid_aggregate["gross_energy_gwh"] * 30 / valid_aggregate["num_days_expected"]
-                )  # Normalize energy data to 30-days
-
-                rlm = sm.RLM(
-                    y, x, M=sm.robust.norms.HuberT(t=outlier_thres)
-                )  # Robust linear regression with HuberT algorithm (threshold equal to outlier_thres)
-                rlm_results = rlm.fit()
-
-                r2 = np.corrcoef(
-                    x.loc[rlm_results.weights == 1, col_name], y[rlm_results.weights == 1]
-                )[
-                    0, 1
-                ]  # Get R2 from valid data
-
-                # Continue plotting
-                plt.plot(
-                    x.loc[rlm_results.weights != 1, col_name],
-                    y[rlm_results.weights != 1],
-                    "rx",
-                    label="Outlier",
-                )
-                plt.plot(
-                    x.loc[rlm_results.weights == 1, col_name],
-                    y[rlm_results.weights == 1],
-                    ".",
-                    label="Valid data",
-                )
-                plt.title(col_name + ", R2=" + str(np.round(r2, 3)))
-                plt.ylabel("30-day normalized gross energy (GWh)")
-
-            else:  # Daily/hourly case: apply bin filter for outliers detection
-                x = valid_aggregate[col_name]
-                y = valid_aggregate["gross_energy_gwh"]
-                plant_capac = self.plant.metadata.capacity / 1000.0 * self.resample_hours
-
-                # Apply bin filter
-                flag = filters.bin_filter(
-                    bin_col=y,
-                    value_col=x,
-                    bin_width=0.06 * plant_capac,
-                    threshold=outlier_thres,  # wind bin threshold (stdev outside the median)
-                    center_type="median",
-                    bin_min=0.01 * plant_capac,
-                    bin_max=0.85 * plant_capac,
-                    threshold_type="std",
-                    direction="all",  # both left and right (from the median)
-                )
-
-                # Continue plotting
-                plt.plot(
-                    x.loc[flag],
-                    y[flag],
-                    "rx",
-                    label="Outlier",
-                )
-                plt.plot(
-                    x.loc[~flag],
-                    y[~flag],
-                    ".",
-                    label="Valid data",
-                )
-
-                if self.time_resolution == "D":
-                    plt.ylabel("Daily gross energy (GWh)")
-                elif self.time_resolution == "H":
-                    plt.ylabel("Hourly gross energy (GWh)")
-                plt.title(col_name)
-
-            plt.xlabel("Wind speed (m/s)")
-
-        plt.tight_layout()
-        return plt
-
-    def plot_result_aep_distributions(self):
-        """
-        Plot a distribution of AEP values from the Monte-Carlo OA method
-
-        Returns:
-            matplotlib.pyplot object
-        """
-        import matplotlib.pyplot as plt
-
-        fig = plt.figure(figsize=(14, 12))
-
-        sim_results = self.results
-
-        ax = fig.add_subplot(2, 2, 1)
-        ax.hist(sim_results["aep_GWh"], 40, density=1)
-        ax.text(
-            0.05,
-            0.9,
-            "AEP mean = " + str(np.round(sim_results["aep_GWh"].mean(), 1)) + " GWh/yr",
-            transform=ax.transAxes,
-        )
-        ax.text(
-            0.05,
-            0.8,
-            "AEP unc = "
-            + str(np.round(sim_results["aep_GWh"].std() / sim_results["aep_GWh"].mean() * 100, 1))
-            + "%",
-            transform=ax.transAxes,
-        )
-        plt.xlabel("AEP (GWh/yr)")
-
-        ax = fig.add_subplot(2, 2, 2)
-        ax.hist(sim_results["avail_pct"] * 100, 40, density=1)
-        ax.text(
-            0.05,
-            0.9,
-            "Mean = " + str(np.round((sim_results["avail_pct"].mean()) * 100, 1)) + " %",
-            transform=ax.transAxes,
-        )
-        plt.xlabel("Availability Loss (%)")
-
-        ax = fig.add_subplot(2, 2, 3)
-        ax.hist(sim_results["curt_pct"] * 100, 40, density=1)
-        ax.text(
-            0.05,
-            0.9,
-            "Mean: " + str(np.round((sim_results["curt_pct"].mean()) * 100, 2)) + " %",
-            transform=ax.transAxes,
-        )
-        plt.xlabel("Curtailment Loss (%)")
-        plt.tight_layout()
-        return plt
-
-    def plot_aep_boxplot(self, param, lab):
-        """
-        Plot box plots of AEP results sliced by a specified Monte Carlo parameter
-
-        Args:
-           param(:obj:`list`): The Monte Carlo parameter on which to split the AEP results
-           lab(:obj:`str`): The name to use for the parameter when producing the figure
-
-        Returns:
-            (none)
-        """
-
-        import matplotlib.pyplot as plt
-
-        sim_results = self.results
-
-        tmp_df = pd.DataFrame(data={"aep": sim_results.aep_GWh, "param": param})
-        tmp_df.boxplot(column="aep", by="param", figsize=(8, 6))
-        plt.ylabel("AEP (GWh/yr)")
-        plt.xlabel(lab)
-        plt.title("AEP estimates by %s" % lab)
-        plt.suptitle("")
-        plt.tight_layout()
-        return plt
-
-    def plot_aggregate_plant_data_timeseries(self):
-        """
-        Plot timeseries of monthly/daily gross energy, availability and curtailment
-
-        Returns:
-            matplotlib.pyplot object
-        """
-        import matplotlib.pyplot as plt
-
-        valid_aggregate = self.aggregate
-
-        plt.figure(figsize=(12, 9))
-
-        # Gross energy
-        plt.subplot(2, 1, 1)
-        plt.plot(valid_aggregate.gross_energy_gwh, ".-")
-        plt.grid("on")
-        plt.xlabel("Year")
-        plt.ylabel("Gross energy (GWh)")
-
-        # Availability and curtailment
-        plt.subplot(2, 1, 2)
-        plt.plot(valid_aggregate.availability_pct * 100, ".-", label="Availability")
-        plt.plot(valid_aggregate.curtailment_pct * 100, ".-", label="Curtailment")
-        plt.grid("on")
-        plt.xlabel("Year")
-        plt.ylabel("Loss (%)")
-        plt.legend()
-
-        plt.tight_layout()
-        return plt
-
-=======
->>>>>>> 93a71f3b
     @logged_method_call
     def groupby_time_res(self, df):
         """
