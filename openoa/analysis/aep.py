# TODO:
# - Finish refactoring from Timeseries Table to PlantData (test and verify)
# - Rename API to openoa.analysis.aep.long_term_monte_carlo_method
# - Make AnalysisResult into an attrs dataclass, and Analysis object.
# - Refactor the class to be more modular and performant. Add QMC method.

from __future__ import annotations

import random
import datetime

import attrs
import numpy as np
import pandas as pd
import numpy.typing as npt
import statsmodels.api as sm
import matplotlib.pyplot as plt
from tqdm import tqdm
from attrs import field, define
from sklearn.metrics import r2_score, mean_squared_error
from matplotlib.markers import MarkerStyle
from sklearn.linear_model import LinearRegression
from sklearn.model_selection import KFold

from openoa.plant import PlantData, convert_to_list
from openoa.utils import plot, filters
from openoa.utils import timeseries as tm
from openoa.utils import unit_conversion as un
from openoa.utils import met_data_processing as mt
from openoa.schema import FromDictMixin
from openoa.logging import logging, logged_method_call
from openoa.utils.machine_learning_setup import MachineLearningSetup


logger = logging.getLogger(__name__)

NDArrayFloat = npt.NDArray[np.float64]


plot.set_styling()


def get_annual_values(data):
    """
    This function returns annual summations of values in a pandas Series (or each column of a pandas DataFrame) with a
    DatetimeIndex index starting from the first row. The purpose of the function is to correctly resample to annual
    values when the first index does not fall on the beginning of the month.

    Args:
        data(:obj:`pandas.Series` or :obj:`pandas.DataFrame`): Input data with a DatetimeIndex index.

    Returns:
        :obj:`numpy.ndarray`: Array containing annual summations for each column of the input data.
    """

    # shift time index to beginning of first month so resampling by 'MS' groups the data into full years
    # starting from the beginning of the time series
    ix_start = data.index[0]
    month_start = ix_start.floor("d") + pd.offsets.MonthEnd(0) - pd.offsets.MonthBegin(1)
    data.index = data.index - pd.Timedelta(ix_start - month_start)

    return data.resample("12MS").sum().values


class MonteCarloAEPResult(object):
    """
    Result object of a MonteCarlo AEP Analysis
    """

    pass


def _convert_time_resolution_string(x: str):
    if x == "M":
        return "MS"
    return x


# Long Term AEP
@define(auto_attribs=True)
class MonteCarloAEP(FromDictMixin):
    """
    A serial (Pandas-driven) implementation of the benchmark PRUF operational
    analysis implementation. This module collects standard processing and
    analysis methods for estimating plant level operational AEP and uncertainty.

    The preprocessing should run in this order:
        1. Process revenue meter energy - creates monthly/daily data frame, gets revenue meter on monthly/daily basis, and adds
           data flag
        2. Process loss estimates - add monthly/daily curtailment and availabilty losses to monthly/daily data frame
        3. Process reanalysis data - add monthly/daily density-corrected wind speeds, temperature (if used) and wind direction (if used)
           from several reanalysis products to the monthly data frame
        4. Set up Monte Carlo - create the necessary Monte Carlo inputs to the OA process
        5. Run AEP Monte Carlo - run the OA process iteratively to get distribution of AEP results

    The end result is a distribution of AEP results which we use to assess expected AEP and associated uncertainty

    Args:
        plant(:obj:`PlantData`): PlantData object from which PlantAnalysis should draw data.
        reg_temperature(:obj:`bool`): Indicator to include temperature (True) or not (False) as a
            regression input. Defaults to False.
        reg_wind_direction(:obj:`bool`): Indicator to include wind direction (True) or not (False) as
            a regression input. Defaults to False.
        reanalysis_products(obj:`list[str]`) : List of reanalysis products to use for Monte Carlo
            sampling. Defaults to None, which pulls all the products contained in
            :py:attr:`plant.reanalysis`.
        uncertainty_meter(:obj:`float`): Uncertainty on revenue meter data. Defaults to 0.005.
        uncertainty_losses(:obj:`float`): Uncertainty on long-term losses. Defaults to 0.05.
        uncertainty_windiness(:obj:`tuple[int, int]`): number of years to use for the windiness
            correction. Defaults to (10, 20).
        uncertainty_loss_max(:obj:`tuple[int, int]`): Threshold for the combined availabilty and
            curtailment monthly loss threshold. Defaults to (10, 20).
        outlier_detection(:obj:`bool`): whether to perform (True) or not (False - default) outlier
            detection filtering. Defaults to False.
        uncertainty_outlier(:obj:`tuple[float, float]`): Min and max thresholds (Monte-Carlo
            sampled) for the outlier detection filter. At monthly resolution, this is the tuning
            constant for Huber's t function for a robust linear regression. At daily/hourly
            resolution, this is the number of stdev of wind speed used as threshold for the bin
            filter. Defaults to (1, 3).
        uncertainty_nan_energy(:obj:`float`): Threshold to flag days/months based on NaNs. Defaults
            to 0.01.
        time_resolution(:obj:`string`): whether to perform the AEP calculation at monthly ("M"),
            daily ("D") or hourly ("H") time resolution. Defaults to "M".
        end_date_lt(:obj:`string` or :obj:`pandas.Timestamp`): The last date to use for the
            long-term correction. Note that only the component of the date corresponding to the
            time_resolution argument is considered. If None, the end of the last complete month of
            reanalysis data will be used. Defaults to None.
        reg_model(:obj:`string`): Which model to use for the regression ("lin" for linear, "gam" for,
            general additive, "gbm" for gradient boosting, or "etr" for extra treees). At monthly
            time resolution only linear regression is allowed because of the reduced number of data
            points. Defaults to "lin".
        ml_setup_kwargs(:obj:`kwargs`): Keyword arguments to
            :py:class:`openoa.utils.machine_learning_setup.MachineLearningSetup` class. Defaults to {}.
    """

    plant: PlantData
    reg_temperature: bool = field(default=False, converter=bool)
    reg_wind_direction: bool = field(default=False, converter=bool)
    reanalysis_products: list[str] = field(
        default=None,
        converter=convert_to_list,
        validator=attrs.validators.deep_iterable(
            iterable_validator=attrs.validators.instance_of(list),
            member_validator=attrs.validators.instance_of((str, type(None))),
        ),
    )
    uncertainty_meter: float = field(default=0.005, converter=float)
    uncertainty_losses: float = field(default=0.05, converter=float)
    uncertainty_windiness: NDArrayFloat = field(
        default=(10.0, 20.0),
        converter=np.array,
        validator=attrs.validators.deep_iterable(
            iterable_validator=attrs.validators.instance_of(np.ndarray),
            member_validator=attrs.validators.instance_of(float),
        ),
    )
    uncertainty_loss_max: NDArrayFloat = field(
        default=(10.0, 20.0),
        converter=np.array,
        validator=attrs.validators.deep_iterable(
            iterable_validator=attrs.validators.instance_of(np.ndarray),
            member_validator=attrs.validators.instance_of(float),
        ),
    )
    outlier_detection: bool = field(default=False, converter=bool)
    uncertainty_outlier: NDArrayFloat = field(
        default=(1.0, 3.0),
        converter=np.array,
        validator=attrs.validators.deep_iterable(
            iterable_validator=attrs.validators.instance_of(np.ndarray),
            member_validator=attrs.validators.instance_of(float),
        ),
    )
    uncertainty_nan_energy: float = field(default=0.01, converter=float)
    time_resolution: str = field(default="M", validator=attrs.validators.in_(("M", "D", "H")))
    end_date_lt: str | pd.Timestamp = field(default=None)
    reg_model: str = field(
        default="lin", converter=str, validator=attrs.validators.in_(("lin", "gbm", "etr", "gam"))
    )
    ml_setup_kwargs: dict = field(default={}, converter=dict)

    # Internally created attributes need to be given a type before usage
    resample_freq: str = field(init=False)
    resample_hours: int = field(init=False)
    calendar_samples: int = field(init=False)
    outlier_filtering: dict = field(factory=dict, init=False)
    long_term_sampling: dict = field(factory=dict, init=False)
    opt_model: dict = field(factory=dict, init=False)
    reanalysis_vars: list[str] = field(factory=list, init=False)
    aggregate: pd.DataFrame = field(init=False)
    start_por: pd.Timestamp = field(init=False)
    end_por: pd.Timestamp = field(init=False)
    reanalysis_por: pd.DataFrame = field(init=False)
    num_days_lt: tuple = field(
        default=(31, 28.25, 31, 30, 31, 30, 31, 31, 30, 31, 30, 31),
        init=False,
    )
    _reanalysis_aggregate: pd.DataFrame = field(init=False)
    num_sim: int = field(init=False)
    long_term_losses: tuple[pd.Series, pd.Series] = field(init=False)
    mc_inputs: pd.DataFrame = field(init=False)
    _mc_num_points: NDArrayFloat = field(init=False)
    _r2_score: NDArrayFloat = field(init=False)
    _mse_score: NDArrayFloat = field(init=False)
    _mc_intercept: NDArrayFloat = field(init=False)
    _mc_slope: NDArrayFloat = field(init=False)
    _run: pd.DataFrame = field(init=False)
    results: pd.DataFrame = field(init=False)

    @reanalysis_products.validator
    def check_reanalysis_products(self, attribute: attrs.Attribute, value: list[str]) -> None:
        """Checks that the provided reanalysis products actually exist in the reanalysis data."""
        if value == [None]:
            return
        valid = [*self.plant.reanalysis]
        invalid = list(set(value).difference(valid))
        if invalid:
            raise ValueError(
                f"The following input to `reanalysis_products`: {invalid} are not contained in `plant.reanalysis`: {valid}"
            )

    @logged_method_call
    def __attrs_post_init__(self):
        """
        Initialize APE_MC analysis with data and parameters.
        """
        if not isinstance(self.plant, PlantData):
            raise TypeError(
                f"The passed `plant` object must be of type `PlantData`, not: {type(self.plant)}"
            )

        if self.reg_temperature and self.reg_wind_direction:
            analysis_type = "MonteCarloAEP-temp-wd"
            self.reanalysis_vars.extend(["WMETR_EnvTmp", "WMETR_HorWdSpdU", "WMETR_HorWdSpdV"])
        elif self.reg_temperature:
            analysis_type = "MonteCarloAEP-temp"
            self.reanalysis_vars.append("WMETR_EnvTmp")
        elif self.reg_wind_direction:
            analysis_type = "MonteCarloAEP-wd"
            self.reanalysis_vars.extend(["WMETR_HorWdSpdU", "WMETR_HorWdSpdV"])
        else:
            analysis_type = "MonteCarloAEP"

        if set((analysis_type, "all")).intersection(self.plant.analysis_type) == set():
            self.plant.analysis_type.append(analysis_type)

        # Ensure the data are up to spec before continuing with initialization
        self.plant.validate()

        logger.info("Initializing MonteCarloAEP Analysis Object")

        self.finalize_reanalysis_products()

        self.resample_freq = {"M": "MS", "D": "D", "H": "H"}[self.time_resolution]
        self.resample_hours = {"M": 30 * 24, "D": 1 * 24, "H": 1}[self.time_resolution]
        self.calendar_samples = {"M": 12, "D": 365, "H": 365 * 24}[self.time_resolution]

        if self.end_date_lt is not None:
            # Set to the bottom of the bottom of the hour
            self.end_date_lt = pd.to_datetime(self.end_date_lt).replace(minute=0)

        # Monthly data can only use robust linear regression because of limited number of data
        if (self.time_resolution == "M") & (self.reg_model != "lin"):
            raise ValueError("For monthly time resolution, only linear regression is allowed!")

        # Run preprocessing step
        self.aggregate = pd.DataFrame()
        self.calculate_aggregate_dataframe()

        # Store start and end of period of record
        self.start_por = self.aggregate.index.min()
        self.end_por = self.aggregate.index.max()

        # Create a data frame to store monthly/daily reanalysis data over plant period of record
        self.reanalysis_por = self.aggregate.loc[
            (self.aggregate.index >= self.start_por) & (self.aggregate.index <= self.end_por)
        ]

    def finalize_reanalysis_products(self):
        """Checks for the default None value, and if exists, reassigns ``reanalysis_products`` to
        be all of the reanalysis keys from ``plant.`` If the "product", the default shell value
        for ``plant.reanalysis`` and ``plant.metadata.reanalysis``, then an error is raised.

        Raises:
            ValueError: Raised if "product" is in ``reanalysis_products``.
        """
        if None in self.reanalysis_products:
            self.reanalysis_products = [*self.plant.reanalysis]
        if "product" in self.reanalysis_products:
            raise ValueError(
                "Neither `plant.reanalysis` nor `reanalysis_products` can have 'product',"
                " as an input. 'product' is the empty default value and is reserved."
            )

    @logged_method_call
    def run(
        self,
        num_sim: int,
        reg_model: str = None,
        reanalysis_products: list[str] = None,
        uncertainty_meter: float = None,
        uncertainty_losses: float = None,
        uncertainty_windiness: float | tuple[float, float] = None,
        uncertainty_loss_max: float | tuple[float, float] = None,
        outlier_detection: bool = None,
        uncertainty_outlier: float | tuple[float, float] = None,
        uncertainty_nan_energy: float = None,
        time_resolution: str = None,
        end_date_lt: str | pd.Timestamp | None = None,
        ml_setup_kwargs: dict = None,
    ) -> None:
        """
        Process all appropriate data and run the MonteCarlo AEP analysis.

        .. note:: If None is provided to any of the inputs, then the last used input value will be
            used for the analysis, and if no prior values were set, then this is the model's defaults.

        Args:
            num_sim(:obj:`int`): number of simulations to perform
            reanal_products(obj:`list[str]`) : List of reanalysis products to use for Monte Carlo
                sampling. Defaults to None, which pulls all the products contained in
                :py:attr:`plant.reanalysis`.
            uncertainty_meter(:obj:`float`): Uncertainty on revenue meter data. Defaults to 0.005.
            uncertainty_losses(:obj:`float`): Uncertainty on long-term losses. Defaults to 0.05.
            uncertainty_windiness(:obj:`tuple[int, int]`): number of years to use for the windiness
                correction. Defaults to (10, 20).
            uncertainty_loss_max(:obj:`tuple[int, int]`): Threshold for the combined availabilty and
                curtailment monthly loss threshold. Defaults to (10, 20).
            outlier_detection(:obj:`bool`): whether to perform (True) or not (False - default) outlier
                detection filtering. Defaults to False.
            uncertainty_outlier(:obj:`tuple[float, float]`): Min and max thresholds (Monte-Carlo
                sampled) for the outlier detection filter. At monthly resolution, this is the tuning
                constant for Huber's t function for a robust linear regression. At daily/hourly
                resolution, this is the number of stdev of wind speed used as threshold for the bin
                filter. Defaults to (1, 3).
            uncertainty_nan_energy(:obj:`float`): Threshold to flag days/months based on NaNs. Defaults
                to 0.01.
            time_resolution(:obj:`string`): whether to perform the AEP calculation at monthly ("M"),
                daily ("D") or hourly ("H") time resolution. Defaults to "M".
            end_date_lt(:obj:`string` or :obj:`pandas.Timestamp`): The last date to use for the
                long-term correction. Note that only the component of the date corresponding to the
                time_resolution argument is considered. If None, the end of the last complete month of
                reanalysis data will be used. Defaults to None.
            reg_model(:obj:`string`): Which model to use for the regression ("lin" for linear, "gam" for,
                general additive, "gbm" for gradient boosting, or "etr" for extra treees). At monthly
                time resolution only linear regression is allowed because of the reduced number of data
                points. Defaults to "lin".
            ml_setup_kwargs(:obj:`kwargs`): Keyword arguments to
                :py:class:`openoa.utils.machine_learning_setup.MachineLearningSetup` class. Defaults to {}.

        Returns:
            None
        """
        self.num_sim = num_sim
        if reanalysis_products is not None:
            self.reanalysis_products = reanalysis_products
            self.finalize_reanalysis_products()
        if reg_model is not None:
            self.reg_model = reg_model
        if uncertainty_meter is not None:
            self.uncertainty_meter = uncertainty_meter
        if uncertainty_losses is not None:
            self.uncertainty_losses = uncertainty_losses
        if uncertainty_windiness is not None:
            self.uncertainty_windiness = uncertainty_windiness
        if uncertainty_loss_max is not None:
            self.uncertainty_loss_max = uncertainty_loss_max
        if outlier_detection is not None:
            self.outlier_detection = outlier_detection
        if uncertainty_outlier is not None:
            self.uncertainty_outlier = uncertainty_outlier
        if uncertainty_nan_energy is not None:
            self.uncertainty_nan_energy = uncertainty_nan_energy
        if time_resolution is not None:
            self.time_resolution = time_resolution
        if end_date_lt is not None:
            self.end_date_lt = end_date_lt
        if ml_setup_kwargs is not None:
            self.ml_setup_kwargs = ml_setup_kwargs

        # Write parameters of run to the log file
        logged_params = dict(
            uncertainty_meter=self.uncertainty_meter,
            uncertainty_losses=self.uncertainty_losses,
            uncertainty_loss_max=self.uncertainty_loss_max,
            uncertainty_windiness=self.uncertainty_windiness,
            uncertainty_nan_energy=self.uncertainty_nan_energy,
            num_sim=self.num_sim,
            reanalysis_products=self.reanalysis_products,
        )
        logger.info("Running with parameters: {}".format(logged_params))

        # Start the computation
        self.calculate_long_term_losses()
        self.setup_monte_carlo_inputs()
        self.results = self.run_AEP_monte_carlo()

        # Log the completion of the run
        logger.info("Run completed")

    @logged_method_call
    def groupby_time_res(self, df):
        """
        Group pandas dataframe based on the time resolution chosen in the calculation.

        Args:
            df(:obj:`dataframe`): dataframe that needs to be grouped based on time resolution used

        Returns:
            None
        """

        if self.time_resolution == "M":
            df_grouped = df.groupby(df.index.month).mean()
        elif self.time_resolution == "D":
            df_grouped = df.groupby([(df.index.month), (df.index.day)]).mean()
        elif self.time_resolution == "H":
            df_grouped = df.groupby([(df.index.month), (df.index.day), (df.index.hour)]).mean()

        return df_grouped

    @logged_method_call
    def calculate_aggregate_dataframe(self):
        """
        Perform pre-processing of the plant data to produce a monthly/daily data frame to be used in AEP analysis.
        """

        # Average to monthly/daily, quantify NaN data
        self.process_revenue_meter_energy()

        # Average to monthly/daily, quantify NaN data, merge with revenue meter energy data
        self.process_loss_estimates()

        # Density correct wind speeds, process temperature and wind direction, average to monthly/daily
        self.process_reanalysis_data()

        # Remove first and last reporting months if only partial month reported
        # (only for monthly time resolution calculations)
        if self.time_resolution == "M":
            self.trim_monthly_df()

        # Drop any data that have NaN gross energy values or NaN reanalysis data
        self.aggregate = self.aggregate.dropna(
            subset=["gross_energy_gwh"] + [product for product in self.reanalysis_products]
        )

    @logged_method_call
    def process_revenue_meter_energy(self):
        """
        Initial creation of monthly data frame:
            1. Populate monthly/daily data frame with energy data summed from 10-min QC'd data
            2. For each monthly/daily value, find percentage of NaN data used in creating it and flag if percentage is
               greater than 0

        """
        df = self.plant.meter  # Get the meter data frame

        # Create the monthly/daily data frame by summing meter energy, in GWh
        self.aggregate = df.resample(self.resample_freq)["MMTR_SupWh"].sum().to_frame() / 1e6
        self.aggregate.rename(columns={"MMTR_SupWh": "energy_gwh"}, inplace=True)

        # Determine how much 10-min data was missing for each year-month/daily energy value. Flag accordigly if any is missing
        # Get percentage of meter data that were NaN when summing to monthly/daily
        self.aggregate["energy_nan_perc"] = df.resample(self.resample_freq)["MMTR_SupWh"].apply(
            tm.percent_nan
        )

        if self.time_resolution == "M":
            # Create a column with expected number of days per month (to be used when normalizing to 30-days for regression)
            days_per_month = (pd.Series(self.aggregate.index)).dt.daysinmonth
            days_per_month.index = self.aggregate.index
            self.aggregate["num_days_expected"] = days_per_month

            # Get actual number of days per month in the raw data
            # (used when trimming beginning and end of monthly data frame)
            # If meter data has higher resolution than monthly
            if self.plant.metadata.meter.frequency in ("1M", "1MS"):
                self.aggregate["num_days_actual"] = self.aggregate["num_days_expected"]
            else:
                self.aggregate["num_days_actual"] = df.resample("MS")["MMTR_SupWh"].apply(
                    tm.num_days
                )

    @logged_method_call
    def process_loss_estimates(self):
        """
        Append availability and curtailment losses to monthly data frame

        Args:
            (None)

        Returns:
            (None)
        """
        df = self.plant.curtail.copy()

        curt_aggregate = np.divide(
            df.resample(self.resample_freq)[["IAVL_DnWh", "IAVL_ExtPwrDnWh"]].sum(), 1e6
        )  # Get sum of avail and curt losses in GWh

        curt_aggregate.rename(
            columns={"IAVL_DnWh": "availability_gwh", "IAVL_ExtPwrDnWh": "curtailment_gwh"},
            inplace=True,
        )
        # Merge with revenue meter monthly/daily data
        self.aggregate = self.aggregate.join(curt_aggregate)

        # Add gross energy field
        self.aggregate["gross_energy_gwh"] = un.compute_gross_energy(
            self.aggregate["energy_gwh"],
            self.aggregate["availability_gwh"],
            self.aggregate["curtailment_gwh"],
            "energy",
            "energy",
        )

        # Calculate percentage-based losses
        self.aggregate["availability_pct"] = np.divide(
            self.aggregate["availability_gwh"], self.aggregate["gross_energy_gwh"]
        )
        self.aggregate["curtailment_pct"] = np.divide(
            self.aggregate["curtailment_gwh"], self.aggregate["gross_energy_gwh"]
        )

        # Get percentage of 10-min meter data that were NaN when summing to monthly/daily
        self.aggregate["avail_nan_perc"] = df.resample(self.resample_freq)["IAVL_DnWh"].apply(
            tm.percent_nan
        )
        self.aggregate["curt_nan_perc"] = df.resample(self.resample_freq)["IAVL_ExtPwrDnWh"].apply(
            tm.percent_nan
        )

        # If more than 1% of data are NaN, set flag to True
        self.aggregate["nan_flag"] = False  # Set flag to false by default
        ix_nan = (
            self.aggregate[["energy_nan_perc", "avail_nan_perc", "curt_nan_perc"]]
            > self.uncertainty_nan_energy
        ).any(axis=1)
        self.aggregate.loc[ix_nan, "nan_flag"] = True

        # By default, assume all reported losses are representative of long-term operational
        self.aggregate["availability_typical"] = True
        self.aggregate["curtailment_typical"] = True

        # By default, assume combined availability and curtailment losses are below the threshold to be considered valid
        self.aggregate["combined_loss_valid"] = True

    @logged_method_call
    def process_reanalysis_data(self):
        """
        Process reanalysis data for use in PRUF plant analysis:
            - calculate density-corrected wind speed and wind components
            - get monthly/daily average wind speeds and components
            - calculate monthly/daily average wind direction
            - calculate monthly/daily average temperature
            - append monthly/daily averages to monthly/daily energy data frame

        """

        # Identify start and end dates for long-term correction
        # First find date range common to all reanalysis products and drop minute field of start date
        start_date = max(
            [self.plant.reanalysis[key].index.min() for key in self.reanalysis_products]
        ).replace(minute=0)
        end_date = min([self.plant.reanalysis[key].index.max() for key in self.reanalysis_products])

        # Next, update the start date to make sure it corresponds to a full time period, by shifting
        # to either the start of the next month, or start of the next day, depending on the frequency
        start_date_minus = start_date - pd.DateOffset(hours=1)
        if (self.time_resolution == "M") & (start_date.month == start_date_minus.month):
            start_date = start_date.replace(day=1, hour=0, minute=0) + pd.DateOffset(months=1)
        elif (self.time_resolution == "D") & (start_date.day == start_date_minus.day):
            start_date = start_date.replace(hour=0, minute=0) + pd.DateOffset(days=1)

        # Now determine the end date based on either the user-defined end date or the end of the
        # last full month, or last full day
        if self.end_date_lt is not None:
            # If valid (before the last full time period in the data), use the specified end date
            end_date_lt_plus = self.end_date_lt + pd.DateOffset(hours=1)
            if (self.time_resolution == "M") & (self.end_date_lt.month == end_date_lt_plus.month):
                self.end_date_lt = (
                    self.end_date_lt.replace(day=1, hour=0, minute=0)
                    + pd.DateOffset(months=1)
                    - pd.DateOffset(hours=1)
                )
            elif (self.time_resolution == "D") & (self.end_date_lt.day == end_date_lt_plus.day):
                self.end_date_lt = self.end_date_lt.replace(hour=23, minute=0)

            if self.end_date_lt > end_date:
                raise ValueError(
                    (
                        "Invalid end date for long-term correction. The end date cannot exceed the "
                        "last full time period (defined by the time resolution) in the provided "
                        "reanalysis data."
                    )
                )
            else:
                # replace end date
                end_date = self.end_date_lt
        else:
            # If not at the end of a month, use the end of the previous month as the end date
            if end_date.month == (end_date + pd.DateOffset(hours=1)).month:
                end_date = end_date.replace(day=1, hour=0, minute=0) - pd.DateOffset(hours=1)

        # Define empty data frame that spans our period of interest
        self._reanalysis_aggregate = pd.DataFrame(
            index=pd.date_range(
                start=start_date, end=end_date, freq=self.resample_freq
            ),  # tz="UTC"),
            dtype=float,
        )

        # Check if the date range covers the maximum number of years needed for the windiness correction
        start_date_required = (
            self._reanalysis_aggregate.index[-1]
            + self._reanalysis_aggregate.index.freq
            - pd.offsets.DateOffset(years=self.uncertainty_windiness[1])
        )
        if self._reanalysis_aggregate.index[0] > start_date_required:
            if self.end_date_lt is not None:
                raise ValueError(
                    (
                        "Invalid end date argument for long-term correction. This end date does not "
                        "provide enough reanalysis data for the long-term correction."
                    )
                )
            else:
                raise ValueError(
                    (
                        "The date range of the provided reanalysis data is not long enough to "
                        "perform the long-term correction."
                    )
                )

        # Correct each reanalysis product, density-correct wind speeds, and take monthly averages
        for key in self.reanalysis_products:
            rean_df = self.plant.reanalysis[key]
            # rean_df = rean_df.rename(self.plant.metadata[key].col_map)
            rean_df["ws_dens_corr"] = mt.air_density_adjusted_wind_speed(
                rean_df["WMETR_HorWdSpd"], rean_df["WMETR_AirDen"]
            )
            self._reanalysis_aggregate[key] = rean_df.resample(self.resample_freq)[
                "ws_dens_corr"
            ].mean()  # .to_frame()

            if self.reg_wind_direction | self.reg_temperature:
                cols = [f"{key}_{var}" for var in self.reanalysis_vars]
                self._reanalysis_aggregate[cols] = (
                    rean_df[self.reanalysis_vars].resample(self.resample_freq).mean()
                )

            if self.reg_wind_direction:
                self._reanalysis_aggregate[key + "_WMETR_HorWdDir"] = np.rad2deg(
                    np.pi
                    - (
                        np.arctan2(
                            -self._reanalysis_aggregate[key + "_WMETR_HorWdSpdU"],
                            self._reanalysis_aggregate[key + "_WMETR_HorWdSpdV"],
                        )
                    )
                )  # Calculate wind direction

        # TODO JP: Had to localize the timezone after V3 update. Is there a better way to do this?
        # self.aggregate.index = self.aggregate.index.tz_localize("UTC")
        self.aggregate = self.aggregate.join(
            self._reanalysis_aggregate
        )  # Merge monthly reanalysis data to monthly energy data frame

    @logged_method_call
    def trim_monthly_df(self):
        """
        Remove first and/or last month of data if the raw data had an incomplete number of days.
        """
        for p in self.aggregate.index[[0, -1]]:  # Loop through 1st and last data entry
            if (
                self.aggregate.loc[p, "num_days_expected"]
                != self.aggregate.loc[p, "num_days_actual"]
            ):
                self.aggregate.drop(p, inplace=True)  # Drop the row from data frame

        # Unsure why this is any different
        # ix = [0, -1]
        # ix_drop = np.where(
        #     self.aggregate["num_days_expected"].iloc[ix] == self.aggregate["num_days_actual"].iloc[ix]
        # )
        # self.aggregate.drop(self.aggregate.iloc[ix].index[ix_drop], inplace=True)

    @logged_method_call
    def calculate_long_term_losses(self):
        """
        This function calculates long-term availability and curtailment losses based on the reported
        data grouped by the time resolution, filtering for those data that are deemed representative
        of average plant performance.
        """
        df = self.aggregate

        # isolate availabilty and curtailment values that are representative of average plant performance
        avail_valid = df.loc[df["availability_typical"], "availability_pct"].to_frame()
        curt_valid = df.loc[df["curtailment_typical"], "curtailment_pct"].to_frame()

        # Now get average percentage losses by month or day
        avail_long_term = self.groupby_time_res(avail_valid)["availability_pct"]
        curt_long_term = self.groupby_time_res(curt_valid)["curtailment_pct"]

        # Ensure there are 12 or 365 data points in long-term average. If not, throw an exception:
        if avail_long_term.shape[0] < self.calendar_samples:
            raise Exception(
                "Not all calendar days/months represented in long-term availability calculation"
            )
        if curt_long_term.shape[0] < self.calendar_samples:
            raise Exception(
                "Not all calendar days/months represented in long-term curtailment calculation"
            )

        self.long_term_losses = (avail_long_term, curt_long_term)

    def setup_monte_carlo_inputs(self):
        """
        Create and populate the data frame defining the simulation parameters.
        This data frame is stored as self.mc_inputs

        Args:
            (None)

        Returns:
            (None)
        """

        # Create extra long list of renanalysis product names to sample from
        reanal_list = list(np.repeat(self.reanalysis_products, self.num_sim))

        inputs = {
            "reanalysis_product": np.asarray(random.sample(reanal_list, self.num_sim)),
            "metered_energy_fraction": np.random.normal(1, self.uncertainty_meter, self.num_sim),
            "loss_fraction": np.random.normal(1, self.uncertainty_losses, self.num_sim),
            "num_years_windiness": np.random.randint(
                self.uncertainty_windiness[0], self.uncertainty_windiness[1] + 1, self.num_sim
            ),
            "loss_threshold": np.random.randint(
                self.uncertainty_loss_max[0], self.uncertainty_loss_max[1] + 1, self.num_sim
            )
            / 100.0,
        }
        if self.outlier_detection:
            inputs["outlier_threshold"] = (
                np.random.randint(
                    self.uncertainty_outlier[0] * 10,
                    (self.uncertainty_outlier[1] + 0.1) * 10,
                    self.num_sim,
                )
                / 10.0
            )

        self.mc_inputs = pd.DataFrame(inputs)

    @logged_method_call
    def filter_outliers(self, n):
        """
        This function filters outliers based on a combination of range filter, unresponsive sensor
        filter, and window filter.

        We use a memoized funciton to store the regression data in a dictionary for each
        combination as it comes up in the Monte Carlo simulation. This saves significant
        computational time in not having to run robust linear regression for each Monte Carlo
        iteration.

        Args:
            n(:obj:`float`): Monte Carlo iteration

        Returns:
            :obj:`pandas.DataFrame`: Filtered monthly/daily data ready for linear regression
        """

        reanal = self._run.reanalysis_product

        # Check if valid data has already been calculated and stored. If so, just return it
        if (reanal, self._run.loss_threshold) in self.outlier_filtering:
            valid_data = self.outlier_filtering[(reanal, self._run.loss_threshold)]
            return valid_data

        # If valid data hasn't yet been stored in dictionary, determine the valid data
        df = self.aggregate

        # First set of filters checking combined losses and if the Nan data flag was on
        df_sub = df.loc[
            ((df["availability_pct"] + df["curtailment_pct"]) < self._run.loss_threshold)
            & (~df["nan_flag"]),
            :,
        ]

        # Set maximum range for using bin-filter, convert from MW to GWh
        plant_capac = self.plant.metadata.capacity / 1000.0 * self.resample_hours

        # Apply range filter to wind speed
        df_sub = df_sub.assign(flag_range=filters.range_flag(df_sub[reanal], lower=0, upper=40))
        if self.reg_temperature:
            # Apply range filter to temperature, in Kelvin
            df_sub = df_sub.assign(
                flag_range_T=filters.range_flag(
                    df_sub[f"{reanal}_WMETR_EnvTmp"], lower=200, upper=320
                )
            )
        # Apply window range filter
        df_sub.loc[:, "flag_window"] = filters.window_range_flag(
            window_col=df_sub[reanal],
            window_start=5.0,
            window_end=40,
            value_col=df_sub["energy_gwh"],
            value_min=0.02 * plant_capac,
            value_max=1.2 * plant_capac,
        )

        if self.outlier_detection:
            if self.time_resolution == "M":
                # Monthly linear regression (i.e., few data points):
                # flag outliers with robust linear regression using Huber algorithm

                # Reanalysis data with constant column, and energy data normalized to 30 days
                X = sm.add_constant(df_sub[reanal])
                y = df_sub["gross_energy_gwh"] * 30 / df_sub["num_days_expected"]

                # Perform robust linear regression
                rlm = sm.RLM(y, X, M=sm.robust.norms.HuberT(self._run.outlier_threshold))
                rlm_results = rlm.fit()

                # Define valid data as points in which the Huber algorithm returned a value of 1
                df_sub.loc[:, "flag_outliers"] = rlm_results.weights != 1

            else:
                # Daily regressions (i.e., higher number of data points):
                # Apply bin filter to catch outliers
                df_sub.loc[:, "flag_outliers"] = filters.bin_filter(
                    data=df_sub,
                    bin_col="gross_energy_gwh",
                    value_col=reanal,
                    bin_width=0.06 * plant_capac,
                    threshold=self._run.outlier_threshold,  # wind bin threshold (multiplicative factor of std of <value_col> in bin)
                    center_type="median",
                    bin_min=0.01 * plant_capac,
                    bin_max=0.85 * plant_capac,
                    threshold_type="std",
                    direction="all",  # both left and right (from the median)
                )
        else:
            df_sub.loc[:, "flag_outliers"] = False

        # Create a 'final' flag which is true if any of the previous flags are true
        df_sub.loc[:, "flag_final"] = df_sub[["flag_range", "flag_window", "flag_outliers"]].any(
            axis=1
        )
        if self.reg_temperature:
            df_sub.loc[:, "flag_final"] = df_sub[["flag_final", "flag_range_T"]].any(axis=1)

        # Define valid data
        valid_data = df_sub.loc[
            ~df_sub.loc[:, "flag_final"],
            [reanal, "energy_gwh", "availability_gwh", "curtailment_gwh"],
        ]
        if self.reg_wind_direction:
            add_cols = [
                f"{reanal}_{x}" for x in ("WMETR_HorWdDir", "WMETR_HorWdSpdU", "WMETR_HorWdSpdV")
            ]
            valid_data_to_add = df_sub.loc[~df_sub.loc[:, "flag_final"], add_cols]
            valid_data = pd.concat([valid_data, valid_data_to_add], axis=1)

        if self.reg_temperature:
            valid_data_to_add = df_sub.loc[~df_sub.loc[:, "flag_final"], [f"{reanal}_WMETR_EnvTmp"]]
            valid_data = pd.concat([valid_data, valid_data_to_add], axis=1)

        if self.time_resolution == "M":
            valid_data_to_add = df_sub.loc[~df_sub.loc[:, "flag_final"], ["num_days_expected"]]
            valid_data = pd.concat([valid_data, valid_data_to_add], axis=1)

        # Update the dictionary
        self.outlier_filtering[(reanal, self._run.loss_threshold)] = valid_data

        # Return result
        return valid_data

    @logged_method_call
    def set_regression_data(self, n):
        """
        This will be called for each iteration of the Monte Carlo simulation and will do the following:

            1. Randomly sample monthly/daily revenue meter, availabilty, and curtailment data based on specified uncertainties
               and correlations
            2. Randomly choose one reanalysis product
            3. Calculate gross energy from randomzied energy data
            4. Normalize gross energy to 30-day months
            5. Filter results to remove months/days with NaN data and with combined losses that exceed the Monte Carlo
               sampled max threhold
            6. Return the wind speed and normalized gross energy to be used in the regression relationship

        Args:
            n(:obj:`int`): The Monte Carlo iteration number

        Returns:
            :obj:`pandas.Series`: Monte-Carlo sampled wind speeds and other variables (temperature, wind direction) if used in the regression
            :obj:`pandas.Series`: Monte-Carlo sampled normalized gross energy
        """
        # Get data to use in regression based on filtering result
        reg_data = self.filter_outliers(n)

        # Now monte carlo sample the data
        # Create new Monte-Carlo sampled data frame and sample energy data, calculate MC-generated
        # availability and curtailment
        mc_energy = reg_data["energy_gwh"] * self._run.metered_energy_fraction
        mc_availability = reg_data["availability_gwh"] * self._run.loss_fraction
        mc_curtailment = reg_data["curtailment_gwh"] * self._run.loss_fraction

        # Calculate gorss energy and normalize to 30-days
        mc_gross_energy = mc_energy + mc_availability + mc_curtailment
        if self.time_resolution == "M":
            num_days_expected = reg_data["num_days_expected"]
            mc_gross_norm = mc_gross_energy * 30 / num_days_expected
        else:
            mc_gross_norm = mc_gross_energy

        # Set reanalysis product for MC inputs
        reg_inputs = reg_data[self._run.reanalysis_product]

        if self.reg_temperature:  # if temperature is considered as regression variable
            mc_temperature = reg_data[f"{self._run.reanalysis_product}_WMETR_EnvTmp"]
            reg_inputs = pd.concat([reg_inputs, mc_temperature], axis=1)

        if self.reg_wind_direction:  # if wind direction is considered as regression variable
            mc_wind_direction = reg_data[f"{self._run.reanalysis_product}_WMETR_HorWdDir"]
            reg_inputs = pd.concat([reg_inputs, np.sin(np.deg2rad(mc_wind_direction))], axis=1)
            reg_inputs = pd.concat([reg_inputs, np.cos(np.deg2rad(mc_wind_direction))], axis=1)

        reg_inputs = pd.concat([reg_inputs, mc_gross_norm], axis=1)
        # Return values needed for regression
        return reg_inputs  # Return randomly sampled wind speed, wind direction, temperature and normalized gross energy

    @logged_method_call
    def run_regression(self, n):
        """
        Run robust linear regression between Monte-Carlo generated monthly/daily gross energy,
        wind speed, temperature and wind direction (if used)

        Args:
            n(:obj:`int`): The Monte Carlo iteration number

        Returns:
            :obj:`?`: trained regression model
        """
        reg_data = self.set_regression_data(n)  # Get regression data

        # Bootstrap input data to incorporate some regression uncertainty
        reg_data = np.array(reg_data.sample(frac=1.0, replace=True))

        # Update Monte Carlo tracker fields
        self._mc_num_points[n] = np.shape(reg_data)[0]

        # Run regression. Note, the last column of reg_data is the target variable for the regression
        # Linear regression
        if self.reg_model == "lin":
            reg = LinearRegression().fit(np.array(reg_data[:, 0:-1]), reg_data[:, -1])
            predicted_y = reg.predict(np.array(reg_data[:, 0:-1]))

            self._mc_slope[n, :] = reg.coef_
            self._mc_intercept[n] = np.float64(reg.intercept_)

            self._r2_score[n] = r2_score(reg_data[:, -1], predicted_y)
            self._mse_score[n] = mean_squared_error(reg_data[:, -1], predicted_y)
            return reg
        # Machine learning models
        else:
            ml = MachineLearningSetup(algorithm=self.reg_model, **self.ml_setup_kwargs)
            # Memoized approach for optimized hyperparameters
            if self._run.reanalysis_product in self.opt_model:
                self.opt_model[(self._run.reanalysis_product)].fit(
                    np.array(reg_data[:, 0:-1]), reg_data[:, -1]
                )
            else:  # optimize hyperparameters once for each reanalysis product
                ml.hyper_optimize(
                    np.array(reg_data[:, 0:-1]),
                    reg_data[:, -1],
                    n_iter_search=20,
                    report=False,
                    cv=KFold(n_splits=5),
                )
                # Store optimized hyperparameters for each reanalysis product
                self.opt_model[(self._run.reanalysis_product)] = ml.opt_model

            predicted_y = self.opt_model[(self._run.reanalysis_product)].predict(
                np.array(reg_data[:, 0:-1])
            )

            self._r2_score[n] = r2_score(reg_data[:, -1], predicted_y)
            self._mse_score[n] = mean_squared_error(reg_data[:, -1], predicted_y)
            return self.opt_model[(self._run.reanalysis_product)]

    @logged_method_call
    def run_AEP_monte_carlo(self):
        """
        Loop through OA process a number of times and return array of AEP results each time

        Returns:
            :obj:`numpy.ndarray` Array of AEP, long-term avail, long-term curtailment calculations
        """

        num_sim = self.num_sim

        # Initialize arrays to store metrics and results
        self._mc_num_points = np.empty(num_sim, dtype=np.float64)
        self._r2_score = np.empty(num_sim, dtype=np.float64)
        self._mse_score = np.empty(num_sim, dtype=np.float64)

        num_vars = 1
        if self.reg_wind_direction:
            num_vars = num_vars + 2
        if self.reg_temperature:
            num_vars = num_vars + 1

        if self.reg_model == "lin":
            self._mc_intercept = np.empty(num_sim, dtype=np.float64)
            self._mc_slope = np.empty([num_sim, num_vars], dtype=np.float64)

        aep_GWh = np.empty(num_sim)
        avail_pct = np.empty(num_sim)
        curt_pct = np.empty(num_sim)
        lt_por_ratio = np.empty(num_sim)
        iav = np.empty(num_sim)

        # Loop through number of simulations, run regression each time, store AEP results
        for n in tqdm(np.arange(num_sim)):
            self._run = self.mc_inputs.loc[n]

            # Run regression
            fitted_model = self.run_regression(n)

            # Get long-term regression inputs
            reg_inputs_lt = self.sample_long_term_reanalysis()

            # Get long-term normalized gross energy by applying regression result to long-term monthly wind speeds
            inputs = np.array(reg_inputs_lt)
            if num_vars == 1:
                inputs = inputs.reshape(-1, 1)
            gross_lt = fitted_model.predict(inputs)

            # Get POR gross energy by applying regression result to POR regression inputs
            reg_inputs_por = [self.reanalysis_por[self._run.reanalysis_product]]
            if self.reg_temperature:
                reg_inputs_por += [
                    self.reanalysis_por[self._run.reanalysis_product + "_WMETR_EnvTmp"]
                ]
            if self.reg_wind_direction:
                reg_inputs_por += [
                    np.sin(
                        np.deg2rad(
                            self.reanalysis_por[self._run.reanalysis_product + "_WMETR_HorWdDir"]
                        )
                    )
                ]
                reg_inputs_por += [
                    np.cos(
                        np.deg2rad(
                            self.reanalysis_por[self._run.reanalysis_product + "_WMETR_HorWdDir"]
                        )
                    )
                ]
            gross_por = fitted_model.predict(np.array(pd.concat(reg_inputs_por, axis=1)))

            # Create padans dataframe for gross_por and group by calendar date to have a single full year
            gross_por = self.groupby_time_res(
                pd.DataFrame(
                    data=gross_por, index=self.reanalysis_por[self._run.reanalysis_product].index
                )
            )

            if self.time_resolution == "M":  # Undo normalization to 30-day months
                # Shift the list of number of days per month to align with the reanalysis data
                last_month = self._reanalysis_aggregate.index[-1].month
                gross_lt = (
                    gross_lt
                    * np.tile(
                        np.roll(self.num_days_lt, 12 - last_month), self._run.num_years_windiness
                    )
                    / 30
                )
                gross_por = np.array(gross_por).flatten() * self.num_days_lt / 30

            # Annual values of lt gross energy, needed for IAV
            reg_inputs_lt["gross_lt"] = gross_lt

            # Annual resample starting on the first day in reg_inputs_lt
            gross_lt_annual = get_annual_values(reg_inputs_lt["gross_lt"])

            # Get long-term availability and curtailment losses, using gross_lt to weight individual monthly losses
            [avail_lt_losses, curt_lt_losses] = self.sample_long_term_losses(
                reg_inputs_lt["gross_lt"]
            )

            # Assign AEP, IAV, long-term availability, and long-term curtailment to output data frame
            aep_GWh[n] = gross_lt.sum() / self._run.num_years_windiness * (1 - avail_lt_losses)
            iav[n] = gross_lt_annual.std() / gross_lt_annual.mean()
            avail_pct[n] = avail_lt_losses
            curt_pct[n] = curt_lt_losses
<<<<<<< HEAD
            gross_por_sum = gross_por.sum()
            if isinstance(gross_por_sum, pd.Series):
                gross_por_sum = gross_por_sum.iloc[0]
            lt_por_ratio[n] = (gross_lt.sum() / self._run.num_years_windiness) / gross_por_sum
=======
            gps = (
                gross_por.sum()
                if not isinstance(gross_por, (pd.Series, pd.DataFrame))
                else gross_por.values.sum()
            )
            lt_por_ratio[n] = (gross_lt.sum() / self._run.num_years_windiness) / gps
>>>>>>> daf42ac2

        # Calculate mean IAV for gross energy
        iav_avg = iav.mean()

        # Apply IAV to AEP from single MC iterations
        iav_nsim = np.random.normal(1, iav_avg, self.num_sim)
        aep_GWh = aep_GWh * iav_nsim
        lt_por_ratio = lt_por_ratio * iav_nsim

        # Return final output
        sim_results = pd.DataFrame(
            index=np.arange(num_sim),
            data={
                "aep_GWh": aep_GWh,
                "avail_pct": avail_pct,
                "curt_pct": curt_pct,
                "lt_por_ratio": lt_por_ratio,
                "r2": self._r2_score,
                "mse": self._mse_score,
                "n_points": self._mc_num_points,
                "iav": iav,
            },
        )
        return sim_results

    @logged_method_call
    def sample_long_term_reanalysis(self):
        """
        This function returns the long-term monthly/daily wind speeds based on the Monte-Carlo generated sample of:

            1. The reanalysis product
            2. The number of years to use in the long-term correction

        Args:
           (None)
        Returns:
           :obj:`pandas.DataFrame`: the windiness-corrected or 'long-term' monthly/daily wind speeds
        """
        # Check if valid data has already been calculated and stored. If so, just return it
        if (self._run.reanalysis_product, self._run.num_years_windiness) in self.long_term_sampling:
            long_term_reg_inputs = self.long_term_sampling[
                (self._run.reanalysis_product, self._run.num_years_windiness)
            ]
            return long_term_reg_inputs.copy()

        # Sample long-term wind speed values
        ws_df = (
            self._reanalysis_aggregate[self._run.reanalysis_product].to_frame().dropna()
        )  # Drop NA values from monthly/daily reanalysis data series
        long_term_reg_inputs = ws_df[
            ws_df.index[-1]
            + ws_df.index.freq
            - pd.offsets.DateOffset(years=self._run.num_years_windiness) :
        ]  # Get last 'x' years of data from reanalysis product

        # Temperature and wind direction
        namescol = [f"{self._run.reanalysis_product}_{var}" for var in self.reanalysis_vars]
        long_term_temp = self._reanalysis_aggregate[namescol].dropna()[
            ws_df.index[-1]
            + ws_df.index.freq
            - pd.offsets.DateOffset(years=self._run.num_years_windiness) :
        ]
        if self.reg_temperature:
            long_term_reg_inputs = pd.concat(
                [
                    long_term_reg_inputs,
                    long_term_temp[f"{self._run.reanalysis_product}_WMETR_EnvTmp"],
                ],
                axis=1,
            )
        if self.reg_wind_direction:
            wd_aggregate = np.rad2deg(
                np.pi
                - np.arctan2(
                    -long_term_temp[f"{self._run.reanalysis_product}_WMETR_HorWdSpdU"],
                    long_term_temp[f"{self._run.reanalysis_product}_WMETR_HorWdSpdV"],
                )
            )  # Calculate wind direction
            long_term_reg_inputs = pd.concat(
                [
                    long_term_reg_inputs,
                    np.sin(np.deg2rad(wd_aggregate)),
                    np.cos(np.deg2rad(wd_aggregate)),
                ],
                axis=1,
            )

        # Store result in dictionary
        self.long_term_sampling[
            (self._run.reanalysis_product, self._run.num_years_windiness)
        ] = long_term_reg_inputs

        # Return result
        return long_term_reg_inputs.copy()

    @logged_method_call
    def sample_long_term_losses(self, gross_lt):
        """
        This function calculates long-term availability and curtailment losses based on the Monte Carlo sampled
        historical availability and curtailment data. To estimate long-term losses, average percentage monthly losses
        are weighted by monthly long-term gross energy.

        Args:
            gross_lt(:obj:`pandas.Series`): Time series of long-term gross energy

        Returns:
            :obj:`float`: long-term availability loss expressed as fraction
            :obj:`float`: long-term curtailment loss expressed as fraction
        """
        mc_avail = self.long_term_losses[0] * self._run.loss_fraction
        mc_curt = self.long_term_losses[1] * self._run.loss_fraction

        # Calculate annualized monthly average long-term gross energy
        # Rename axis to time to be consistent with mc_avail and mc_curt when combining variables
        gross_lt_avg = self.groupby_time_res(gross_lt.rename_axis("time"))

        # Estimate long-term losses by weighting monthly losses by long-term monthly gross energy
        mc_avail_lt = (gross_lt_avg * mc_avail).sum() / gross_lt_avg.sum()
        mc_curt_lt = (gross_lt_avg * mc_curt).sum() / gross_lt_avg.sum()

        # Return long-term availabilty and curtailment
        return mc_avail_lt, mc_curt_lt

    # Plotting Routines

    def plot_normalized_monthly_reanalysis_windspeed(
        self,
        xlim: tuple[datetime.datetime, datetime.datetime] = (None, None),
        ylim: tuple[float, float] = (None, None),
        return_fig: bool = False,
        figure_kwargs: dict = {},
        plot_kwargs: dict = {},
        legend_kwargs: dict = {},
    ) -> None | tuple[plt.Figure, plt.Axes]:
        """Make a plot of the normalized annual average wind speeds from reanalysis data to show general
        trends for each, and highlighting the period of record for the plant data.

        Args:
            aep (:obj:`openoa.analysis.MonteCarloAEP`): An initialized MonteCarloAEP object.
            xlim (:obj:`tuple[datetime.datetime, datetime.datetime]`, optional): A tuple of datetimes
                representing the x-axis plotting display limits. Defaults to (None, None).
            ylim (:obj:`tuple[float, float]`, optional): A tuple of the y-axis plotting display limits.
                Defaults to (None, None).
            return_fig (:obj:`bool`, optional): Flag to return the figure and axes objects. Defaults to False.
            figure_kwargs (:obj:`dict`, optional): Additional figure instantiation keyword arguments
                that are passed to `plt.figure()`. Defaults to {}.
            plot_kwargs (:obj:`dict`, optional): Additional plotting keyword arguments that are passed to
                `ax.plot()`. Defaults to {}.
            legend_kwargs (:obj:`dict`, optional): Additional legend keyword arguments that are passed to
                `ax.legend()`. Defaults to {}.

        Returns:
            None | tuple[matplotlib.pyplot.Figure, matplotlib.pyplot.Axes]: If `return_fig` is True, then
                the figure and axes objects are returned for further tinkering/saving.
        """
        return plot.plot_monthly_reanalysis_windspeed(
            data=self.plant.reanalysis,
            windspeed_col="ws_dens_corr",
            plant_por=(self.aggregate.index[0], self.aggregate.index[-1]),
            xlim=xlim,
            ylim=ylim,
            return_fig=return_fig,
            figure_kwargs=figure_kwargs,
            plot_kwargs=plot_kwargs,
            legend_kwargs=legend_kwargs,
        )

    def plot_reanalysis_gross_energy_data(
        self,
        outlier_threshold: int,
        xlim: tuple[float, float] = (None, None),
        ylim: tuple[float, float] = (None, None),
        return_fig: bool = False,
        figure_kwargs: dict = {},
        plot_kwargs: dict = {},
        legend_kwargs: dict = {},
    ) -> None | tuple[plt.Figure, plt.Axes]:
        """
        Makes a plot of the gross energy vs wind speed for each reanalysis product, with outliers
        highlighted in a contrasting color and separate marker.

        Args:
            reanalysis (:obj:`dict[str, pandas.DataFrame]`): :py:attr:`PlantData.reanalysis`
                dictionary of reanalysis :py:class:`DataFrame`.
            outlier_thres (:obj:`float`): outlier threshold (typical range of 1 to 4) which adjusts
                outlier sensitivity detection.
            xlim (:obj:`tuple[float, float]`, optional): A tuple of datetimes
                representing the x-axis plotting display limits. Defaults to (None, None).
            ylim (:obj:`tuple[float, float]`, optional): A tuple of the y-axis plotting display limits.
                Defaults to (None, None).
            return_fig (:obj:`bool`, optional): Flag to return the figure and axes objects. Defaults to False.
            figure_kwargs (:obj:`dict`, optional): Additional figure instantiation keyword arguments
                that are passed to `plt.figure()`. Defaults to {}.
            plot_kwargs (:obj:`dict`, optional): Additional plotting keyword arguments that are passed to
                `ax.scatter()`. Defaults to {}.
            legend_kwargs (:obj:`dict`, optional): Additional legend keyword arguments that are passed to
                `ax.legend()`. Defaults to {}.

        Returns:
            None | tuple[matplotlib.pyplot.Figure, matplotlib.pyplot.Axes]: If `return_fig` is True, then
                the figure and axes objects are returned for further tinkering/saving.
        """
        figure_kwargs.setdefault("figsize", (9, 9))
        figure_kwargs.setdefault("dpi", 200)
        fig = plt.figure(**figure_kwargs)
        ax = fig.add_subplot(111)
        ax.set_prop_cycle(
            color=[
                "tab:blue",
                "tab:orange",
                "tab:green",
                "tab:red",
                "tab:brown",
                "tab:pink",
                "tab:gray",
                "tab:olive",
            ]
        )

        valid_aggregate = self.aggregate

        # Monthly case: apply robust linear regression for outliers detection
        if self.time_resolution == "M":
            for name, df in self.plant.reanalysis.items():
                x = sm.add_constant(valid_aggregate[name])
                y = valid_aggregate["gross_energy_gwh"] * 30 / valid_aggregate["num_days_expected"]
                rlm = sm.RLM(y, x, M=sm.robust.norms.HuberT(t=outlier_threshold))
                rlm_results = rlm.fit()
                ix_outlier = rlm_results.weights != 1
                r2 = np.corrcoef(x.loc[~ix_outlier, name], y[~ix_outlier])[0, 1]
                ax.scatter(
                    x.loc[~ix_outlier, name],
                    y[~ix_outlier],
                    marker=MarkerStyle(marker="o", fillstyle="none"),
                    label=f"Valid {name} Data (R2={r2:.3f})",
                    **plot_kwargs,
                )
                ax.scatter(
                    x.loc[ix_outlier, name],
                    y[ix_outlier],
                    marker="x",
                    label=f"{name} Outlier",
                    **plot_kwargs,
                )

            ax.set_ylabel("30-day Normalized Gross Energy (GWh)")

        # Daily/hourly case: apply bin filter for outliers detection
        else:
            for name, df in self.plant.reanalysis.items():
                x = valid_aggregate[name]
                y = valid_aggregate["gross_energy_gwh"]
                plant_capac = self.plant.metadata.capacity / 1000.0 * self._hours_in_res

                # Apply bin filter
                flag = filters.bin_filter(
                    bin_col=y,
                    value_col=x,
                    bin_width=0.06 * plant_capac,
                    threshold=outlier_threshold,  # wind bin threshold (stdev outside the median)
                    center_type="median",
                    bin_min=0.01 * plant_capac,
                    bin_max=0.85 * plant_capac,
                    threshold_type="std",
                    direction="all",  # both left and right (from the median)
                )

                # Continue plotting
                ax.scatter(x.loc[flag], y[flag], "x", label=f"{name} Outlier", **plot_kwargs)
                ax.scatter(x.loc[~flag], y[~flag], ".", label=f"Valid {name} data", **plot_kwargs)

            if self.time_resolution == "D":
                ax.set_ylabel("Daily gross energy (GWh)")
            elif self.time_resolution == "H":
                ax.set_ylabel("Hourly gross energy (GWh)")

        ax.legend(**legend_kwargs)
        ax.set_xlabel("Wind speed (m/s)")

        ax.set_xlim(xlim)
        ax.set_ylim(ylim)

        fig.tight_layout()
        plt.show()

        if return_fig:
            return fig, ax

    def plot_aggregate_plant_data_timeseries(
        self,
        xlim: tuple[datetime.datetime, datetime.datetime] = (None, None),
        ylim_energy: tuple[float, float] = (None, None),
        ylim_loss: tuple[float, float] = (None, None),
        return_fig: bool = False,
        figure_kwargs: dict = {},
        plot_kwargs: dict = {},
        legend_kwargs: dict = {},
    ):
        """
        Plot timeseries of monthly/daily gross energy, availability and curtailment.

        Args:
            data(:obj:`pandas.DataFrame`): A pandas DataFrame containing energy production and losses.
            energy_col(:obj:`str`): The name of the column in :py:attr:`data` containing the energy production.
            loss_cols(:obj:`list[str]`): The name(s) of the column(s) in :py:attr:`data` containing the loss data.
            energy_label(:obj:`str`): The legend label and y-axis label for the energy plot.
            loss_labels(:obj:`list[str]`): The legend labels losses plot.
            xlim (:obj:`tuple[datetime.datetime, datetime.datetime]`, optional): A tuple of datetimes
                representing the x-axis plotting display limits. Defaults to None.
            ylim_energy (:obj:`tuple[float, float]`, optional): A tuple of the y-axis plotting display
                limits for the gross energy plot (top figure). Defaults to None.
            ylim_loss (:obj:`tuple[float, float]`, optional): A tuple of the y-axis plotting display
                limits for the loss plot (bottom figure). Defaults to (None, None).
            return_fig (:obj:`bool`, optional): Flag to return the figure and axes objects. Defaults to False.
            figure_kwargs (:obj:`dict`, optional): Additional figure instantiation keyword arguments
                that are passed to `plt.figure()`. Defaults to {}.
            plot_kwargs (:obj:`dict`, optional): Additional plotting keyword arguments that are passed to
                `ax.scatter()`. Defaults to {}.
            legend_kwargs (:obj:`dict`, optional): Additional legend keyword arguments that are passed to
                `ax.legend()`. Defaults to {}.

        Returns:
            None | tuple[matplotlib.pyplot.Figure, tuple[matplotlib.pyplot.Axes, matplotlib.pyplot.Axes]]:
                If `return_fig` is True, then the figure and axes objects are returned for further
                tinkering/saving.
        """
        return plot.plot_plant_energy_losses_timeseries(
            data=self.aggregate,
            energy_col="gross_energy_gwh",
            loss_cols=["availability_pct", "curtailment_pct"],
            energy_label="Gross Energy (GWh/yr)",
            loss_labels=["Availability", "Curtailment"],
            xlim=xlim,
            ylim_energy=ylim_energy,
            ylim_loss=ylim_loss,
            return_fig=return_fig,
            figure_kwargs=figure_kwargs,
            plot_kwargs=plot_kwargs,
            legend_kwargs=legend_kwargs,
        )

    def plot_result_aep_distributions(
        self,
        xlim_aep: tuple[float, float] = (None, None),
        xlim_availability: tuple[float, float] = (None, None),
        xlim_curtail: tuple[float, float] = (None, None),
        ylim_aep: tuple[float, float] = (None, None),
        ylim_availability: tuple[float, float] = (None, None),
        ylim_curtail: tuple[float, float] = (None, None),
        return_fig: bool = False,
        figure_kwargs: dict = {},
        plot_kwargs: dict = {},
        annotate_kwargs: dict = {},
    ) -> None | tuple[plt.Figure, plt.Axes]:
        """
        Plot a distribution of AEP values from the Monte-Carlo OA method

        Args:
            xlim_aep (:obj:`tuple[float, float]`, optional): A tuple of floats representing the x-axis plotting display
                limits for the AEP subplot. Defaults to (None, None).
            xlim_availability (:obj:`tuple[float, float]`, optional): A tuple of floats representing the x-axis plotting
                display limits for the availability subplot. Defaults to (None, None).
            xlim_curtail (:obj:`tuple[float, float]`, optional): A tuple of floats representing the
                x-axis plotting display limits for the curtailment subplot. Defaults to (None, None).
            ylim_aep (:obj:`tuple[float, float]`, optional): A tuple of floats representing the y-axis plotting display
                limits for the AEP subplot. Defaults to (None, None).
            ylim_availability (:obj:`tuple[float, float]`, optional): A tuple of floats representing the y-axis plotting
                display limits for the availability subplot. Defaults to (None, None).
            ylim_curtail (:obj:`tuple[float, float]`, optional): A tuple of floats representing the
                y-axis plotting display limits for the curtailment subplot. Defaults to (None, None).
            return_fig (:obj:`bool`, optional): Flag to return the figure and axes objects. Defaults to False.
            figure_kwargs (:obj:`dict`, optional): Additional figure instantiation keyword arguments
                that are passed to `plt.figure()`. Defaults to {}.
            plot_kwargs (:obj:`dict`, optional): Additional plotting keyword arguments that are passed to
                `ax.hist()`. Defaults to {}.
            annotate_kwargs (:obj:`dict`, optional): Additional annotation keyword arguments that are
                passed to `ax.annotate()`. Defaults to {}.

        Returns:
            None | tuple[matplotlib.pyplot.Figure, matplotlib.pyplot.Axes]: If `return_fig` is True, then
                the figure and axes objects are returned for further tinkering/saving.
        """
        plot_results = self.results.copy()
        plot_results[["avail_pct", "curt_pct"]] = plot_results[["avail_pct", "curt_pct"]] * 100
        return plot.plot_distributions(
            data=plot_results,
            which=["aep_GWh", "avail_pct", "curt_pct"],
            xlabels=["AEP (GWh/yr)", "Availability Loss (%)", "Curtailment Loss (%)"],
            xlim=(xlim_aep, xlim_availability, xlim_curtail),
            ylim=(ylim_aep, ylim_availability, ylim_curtail),
            return_fig=return_fig,
            figure_kwargs=figure_kwargs,
            plot_kwargs=plot_kwargs,
            annotate_kwargs=annotate_kwargs,
        )

    def plot_aep_boxplot(
        self,
        x: pd.Series,
        xlabel: str,
        ylim: tuple[float, float] = (None, None),
        with_points: bool = False,
        points_label: str = "Individual AEP Estimates",
        return_fig: bool = False,
        figure_kwargs: dict = {},
        plot_kwargs_box: dict = {},
        plot_kwargs_points: dict = {},
        legend_kwargs: dict = {},
    ) -> None | tuple[plt.Figure, plt.Axes]:
        """Plot box plots of AEP results sliced by a specified Monte Carlo parameter

        Args:
            x(:obj:`pandas.Series`): The data that splits the results in y.
            xlabel(:obj:`str`): The x-axis label.
            ylim (:obj:`tuple[float, float]`, optional): A tuple of the y-axis plotting display limits.
                Defaults to None.
            with_points (:obj:`bool`, optional): Flag to plot the individual points like a seaborn `swarmplot`. Defaults to False.
                points_label(:obj:`bool` | None, optional): Legend label for the points, if plotting.
            Defaults to None.
            return_fig (:obj:`bool`, optional): Flag to return the figure and axes objects. Defaults to False.
            figure_kwargs (:obj:`dict`, optional): Additional figure instantiation keyword arguments
                that are passed to `plt.figure()`. Defaults to {}.
            plot_kwargs_box (:obj:`dict`, optional): Additional plotting keyword arguments that are passed to
                `ax.boxplot()`. Defahults to {}.
            plot_kwargs_points (:obj:`dict`, optional): Additional plotting keyword arguments that are passed to
                `ax.boxplot()`. Defaults to {}.
            legend_kwargs (:obj:`dict`, optional): Additional legend keyword arguments that are passed to
                `ax.legend()`. Defaults to {}.

        Returns:
            None | tuple[matplotlib.pyplot.Figure, matplotlib.pyplot.Axes, dict]: If `return_fig` is
                True, then the figure object, axes object, and a dictionary of the boxplot objects are
                returned for further tinkering/saving.
        """
        return plot.plot_boxplot(
            x=x,
            xlabel=xlabel,
            y=self.results.aep_GWh,
            ylabel="AEP (GWh/yr)",
            ylim=ylim,
            with_points=with_points,
            points_label=points_label,
            return_fig=return_fig,
            figure_kwargs=figure_kwargs,
            plot_kwargs_box=plot_kwargs_box,
            plot_kwargs_points=plot_kwargs_points,
            legend_kwargs=legend_kwargs,
        )


__defaults_reanalysis_products = MonteCarloAEP.__attrs_attrs__.reanalysis_products.default
__defaults_uncertainty_meter = MonteCarloAEP.__attrs_attrs__.uncertainty_meter.default
__defaults_uncertainty_losses = MonteCarloAEP.__attrs_attrs__.uncertainty_losses.default
__defaults_uncertainty_windiness = MonteCarloAEP.__attrs_attrs__.uncertainty_windiness.default
__defaults_uncertainty_loss_max = MonteCarloAEP.__attrs_attrs__.uncertainty_loss_max.default
__defaults_outlier_detection = MonteCarloAEP.__attrs_attrs__.outlier_detection.default
__defaults_uncertainty_outlier = MonteCarloAEP.__attrs_attrs__.uncertainty_outlier.default
__defaults_uncertainty_nan_energy = MonteCarloAEP.__attrs_attrs__.uncertainty_nan_energy.default
__defaults_time_resolution = MonteCarloAEP.__attrs_attrs__.time_resolution.default
__defaults_end_date_lt = MonteCarloAEP.__attrs_attrs__.end_date_lt.default
__defaults_reg_model = MonteCarloAEP.__attrs_attrs__.reg_model.default
__defaults_ml_setup_kwargs = MonteCarloAEP.__attrs_attrs__.ml_setup_kwargs.default
__defaults_reg_temperature = MonteCarloAEP.__attrs_attrs__.reg_temperature.default
__defaults_reg_wind_direction = MonteCarloAEP.__attrs_attrs__.reg_wind_direction.default


def create_MonteCarloAEP(
    project: PlantData,
    reanalysis_products: list[str] = __defaults_reanalysis_products,
    uncertainty_meter: float = __defaults_uncertainty_meter,
    uncertainty_losses: float = __defaults_uncertainty_losses,
    uncertainty_windiness: NDArrayFloat = __defaults_uncertainty_windiness,
    uncertainty_loss_max: NDArrayFloat = __defaults_uncertainty_loss_max,
    outlier_detection: bool = __defaults_outlier_detection,
    uncertainty_outlier: NDArrayFloat = __defaults_uncertainty_outlier,
    uncertainty_nan_energy: float = __defaults_uncertainty_nan_energy,
    time_resolution: str = __defaults_time_resolution,
    end_date_lt: str | pd.Timestamp = __defaults_end_date_lt,
    reg_model: str = __defaults_reg_model,
    ml_setup_kwargs: dict = __defaults_ml_setup_kwargs,
    reg_temperature: bool = __defaults_reg_temperature,
    reg_wind_direction: bool = __defaults_reg_wind_direction,
) -> MonteCarloAEP:
    return MonteCarloAEP(
        plant=project,
        reanalysis_products=reanalysis_products,
        uncertainty_meter=uncertainty_meter,
        uncertainty_losses=uncertainty_losses,
        uncertainty_windiness=uncertainty_windiness,
        uncertainty_loss_max=uncertainty_loss_max,
        outlier_detection=outlier_detection,
        uncertainty_outlier=uncertainty_outlier,
        uncertainty_nan_energy=uncertainty_nan_energy,
        time_resolution=time_resolution,
        end_date_lt=end_date_lt,
        reg_model=reg_model,
        ml_setup_kwargs=ml_setup_kwargs,
        reg_temperature=reg_temperature,
        reg_wind_direction=reg_wind_direction,
    )


create_MonteCarloAEP.__doc__ = MonteCarloAEP.__doc__<|MERGE_RESOLUTION|>--- conflicted
+++ resolved
@@ -1097,19 +1097,12 @@
             iav[n] = gross_lt_annual.std() / gross_lt_annual.mean()
             avail_pct[n] = avail_lt_losses
             curt_pct[n] = curt_lt_losses
-<<<<<<< HEAD
-            gross_por_sum = gross_por.sum()
-            if isinstance(gross_por_sum, pd.Series):
-                gross_por_sum = gross_por_sum.iloc[0]
-            lt_por_ratio[n] = (gross_lt.sum() / self._run.num_years_windiness) / gross_por_sum
-=======
             gps = (
                 gross_por.sum()
                 if not isinstance(gross_por, (pd.Series, pd.DataFrame))
                 else gross_por.values.sum()
             )
             lt_por_ratio[n] = (gross_lt.sum() / self._run.num_years_windiness) / gps
->>>>>>> daf42ac2
 
         # Calculate mean IAV for gross energy
         iav_avg = iav.mean()
