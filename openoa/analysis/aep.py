--- conflicted
+++ resolved
@@ -23,16 +23,9 @@
 from sklearn.linear_model import LinearRegression
 from sklearn.model_selection import KFold
 
-<<<<<<< HEAD
 from openoa.plant import PlantData, FromDictMixin
 from openoa.logging import logging, logged_method_call
-
-from openoa.utils import filters
-=======
-from openoa import logging, logged_method_call
-from openoa.plant import PlantData, FromDictMixin
 from openoa.utils import plot, filters
->>>>>>> 7947ddf8
 from openoa.utils import timeseries as tm
 from openoa.utils import unit_conversion as un
 from openoa.utils import met_data_processing as mt
