"""Provides the Quality Assurance (QA) methods for SCADA data checking."""

from __future__ import annotations

from typing import Tuple, Union
from datetime import datetime

import pytz
import h5pyd
import numpy as np
import pandas as pd
import dateutil
import matplotlib.pyplot as plt
from pyproj import Proj
from dateutil import tz

<<<<<<< HEAD
from openoa.logging import logging, logged_method_call
from openoa.utils import timeseries
=======
from openoa import logging
from openoa.utils import timeseries as ts
from openoa.utils.plot import set_styling
>>>>>>> 7947ddf8


Number = Union[int, float]
logger = logging.getLogger(__name__)
set_styling()


def _remove_tz(df: pd.DataFrame, t_local_column: str) -> Tuple[np.ndarray, np.ndarray]:
    """Identify the non-timestamp elements in the DataFrame timestamp column and return
    a truth array for filtering the values and the timezone-naive timestamps.

    This function should be used after all data has been converted to timestamps, and will
    therefore only be checking for `float` data as invalid because this is the standard
    fault data-type in the conversion to datetime data.

    Args:
        df (:obj:`pandas.DataFrame`): The DataFrame of interest.
        t_local_column (:obj:`str`): The name of the timestamp column.

    Returns:
        :obj:`numpy.ndarray`: Truth array that can be used to filter the timestamps and subsequent values.
        :obj:`numpy.ndarray`: Array of timezone-naive python `datetime` objects.
    """
    arr = np.array(
        [
            [True, pd.to_datetime(el).tz_localize(None).to_pydatetime()]
            if not isinstance(el, float)
            else [False, np.nan]
            for ix, el in enumerate(df.loc[:, t_local_column])
        ]
    )
    ix_filter = arr[:, 0].astype(bool)
    time_stamps = arr[:, 1]
    return ix_filter, time_stamps


def _get_time_window(df, ix, hour_window, time_col, local_time_col, utc_time_col):
    """Retrieves the time window in a DataFrame with likely confusing
    implementation of timezones.

    Args:
        df (:obj:`pandas.DataFrame`): The DataFrame of interest.
        ix (:obj:`pandas._libs.tslibs.timestamps.Timestamp`]): The starting
            Timestamp on which to base the time window.
        hour_window (:obj:`pandas._libs.tslibs.timedeltas.Timedelta`): The number
            length of the window, in hours.
        time_col (:obj:`str`): The original input datetime column.
        local_time_col (:obj:`str`): The local timezone resolved datetime column.
        utc_time_col (:obj:`str`): The UTC resolved datetime column.

    Returns:
        (:obj:`pandas.DataFrame`): The filtered DataFrame object
    """
    if ix.tz is None:
        col = time_col
    elif str(ix.tz) == "UTC":
        col = utc_time_col
    else:
        col = local_time_col
    start = np.where(df[col] == ix - hour_window)[0][0]
    end = np.where(df[col] == ix + hour_window)[0][0]
    return df.iloc[start:end]


def determine_offset_dst(df: pd.DataFrame, local_tz: str) -> pd.DataFrames:
    """Creates a column of "utc_offset" and "is_dst".

    Args:
        df(:obj:`pd.DataFrame`): The dataframe object to manipulate with a tz-aware pd.DatetimeIndex.
        local_tz(:obj: 'String'): The `pytz`-compatible timezone for the input `time_field`, by
            default UTC. This should be in the format of "Country/City" or "Region/City" such as
            "America/Denver" or "Europe/Paris".

    Returns:
        (:obj:`pd.DataFrame`): The updated dataframe with "utc_offset" and "is_dst" columns created.
    """
    # The new column names
    _offset = "utc_offset"
    _dst = "is_dst"

    # Get the daylight savings time offset for a non-DST timestamp for comparison
    _non_dst_offset = pytz.timezone(local_tz).localize(datetime(2021, 1, 1)).utcoffset()

    dt = df.copy().tz_convert(local_tz)
    dt_col = dt.index.to_pydatetime()

    # Determine the Daylight Savings Time status and UTC offset
    dt[_offset] = [el.utcoffset() for el in dt_col]
    dt[_dst] = (dt[_offset] != _non_dst_offset).astype(bool)

    # Convert back to UTC
    dt = dt.tz_convert("UTC")
    return dt


def convert_datetime_column(
    df: pd.DataFrame, time_col: str, local_tz: str, tz_aware: bool
) -> pd.DataFrame:
    """Converts the passed timestamp data to a pandas-encoded Datetime, and creates a
    corresponding localized and UTC timestamp using the `time_field` column name with either
    "localized" or "utc", respectively. The `_df` object then uses the local timezone
    timestamp for its index.

    Args:
        df(:obj: `pd.DataFrame`): The SCADA `pd.DataFrame`
        time_col(:obj: `string`): The string name of datetime stamp column in `df`.
        local_tz(:obj: 'string'): The `pytz`-compatible timezone for the input `time_field`, by
            default UTC. This should be in the format of "Country/City" or "Region/City" such as
            "America/Denver" or "Europe/Paris".
        tz_aware(:obj: `bool`): Indicator for if the provided data in `time_col` has the timezone
            information embedded (`True`), or not (`False`).

    Returns:
        (:obj: `pd.DataFrame`): The updated `pd.DataFrame` with an index of `pd.DatetimeIndex` with
            UTC time-encoding, and the following new columns:
            - `time_col`_utc: A UTC-converted timestamp column
            - `time_col`_localized: The fully converted and localized timestamp column
            - utc_offset: The difference, in hours between the localized and UTC time
            - is_dst: Indicator for whether of not the timestamp is considered to be DST (`True`) or not (`False`)
    """
    # Create the necessary columns for processing
    t_utc = f"{time_col}_utc"
    t_local = f"{time_col}_localized"

    # Convert the timestamps to datetime.datetime objects
    dt_col = df[time_col].values

    # Check for raw timestamp inputs or pre-formatted
    if isinstance(dt_col[0], str):
        dt_col = [dateutil.parser.parse(el) for el in dt_col]

    # Read the timestamps as UTC, then convert to the local timezone if the data are
    # timezone-aware, otherwise localize the timestamp to the local timezone
    if tz_aware:
        pd_dt_col = pd.to_datetime(dt_col, utc=True).tz_convert(local_tz)
        df[t_local] = pd_dt_col
    else:
        pd_dt_col = pd.to_datetime(dt_col)
        df[t_local] = pd_dt_col.tz_localize(local_tz, ambiguous=True)

    df[time_col] = pd_dt_col
    df = df.set_index(pd.DatetimeIndex(df[t_local]))

    # Create the UTC-converted time-stamp
    try:
        utc = tz.tzutc()
        df[t_utc] = pd.to_datetime([el.astimezone(utc) for el in df.index]).tz_convert("UTC")
    except AttributeError:  # catches numpy datetime error for astimezone() not existing
        df = df.tz_convert("UTC")
        df[t_utc] = df.index

    # Adjust the index name to reflect the change to a UTC-based timestamp
    df.index.name = t_utc

    df = determine_offset_dst(df, local_tz=local_tz)
    return df


def duplicate_time_identification(
    df: pd.DataFrame, time_col: str, id_col: str
) -> tuple[pd.Series, None | pd.Series, None | pd.Series]:
    """Identifies the time duplications on the modified SCADA data frame to highlight the
    duplications from the original time data (`time_col`), the UTC timestamps, and the localized
    timestamps, if the latter are available.

    Args:
        df (:obj: `pd.DataFrame`): The resulting SCADA dataframe from `convert_datetime_column()`, otherwise
            the UTC and localized column checks will return `None`.
        time_col (:obj: `str`): The string name of the timestamp column.
        id_col (:obj: `str`): The string name of the turbine ID column, to ensure that duplicates
            aren't based off multiple turbine's data.

    Returns:
        (tuple[pd.Series, None | pd.Series, None | pd.Series]): The dataframe subsets with duplicate
            timestamps based on the original timestamp column, the localized timestamp column (`None`
            if the column does not exist), and the UTC-converted timestamp column (`None` if the
            column does not exist).
    """
    # Create the necessary columns for processing
    t_utc = f"{time_col}_utc"
    t_local = f"{time_col}_localized"

    time_dups = df.loc[df.duplicated(subset=[id_col, time_col]), time_col]
    time_dups_utc = None
    time_dups_local = None

    if t_utc in df.columns:
        time_dups_utc = df.loc[df.duplicated(subset=[id_col, t_utc]), t_utc]

    if t_local in df.columns:
        time_dups_local = df.loc[df.duplicated(subset=[id_col, t_local]), t_local]

    return time_dups, time_dups_local, time_dups_utc


def gap_time_identification(
    df: pd.DataFrame, time_col: str, freq: str
) -> tuple[pd.Series, None | pd.Series, None | pd.Series]:
    """Identifies the time gaps on the modified SCADA data frame to highlight the missing timestamps
    from the original time data (`time_col`), the UTC timestamps, and the localized timestamps, if
    the latter are available.

    Args:
        df (:obj: `pd.DataFrame`): The resulting SCADA dataframe from `convert_datetime_column()`, otherwise
            the UTC and localized column checks will return `None`.
        time_col (:obj: `str`): The string name of the timestamp column.
        freq (:obj: `str`): The expected frequency of the timestamps, which should align with
            the pandas timestamp conventions (https://pandas.pydata.org/pandas-docs/stable/user_guide/timeseries.html#timeseries-offset-aliases).

    Returns:
        (tuple[pd.Series, None | pd.Series, None | pd.Series]): The dataframe subsets with duplicate
            timestamps based on the original timestamp column, the localized timestamp column (`None`
            if the column does not exist), and the UTC-converted timestamp column (`None` if the
            column does not exist).
    """
    # Create the necessary columns for processing
    t_utc = f"{time_col}_utc"
    t_local = f"{time_col}_localized"

    time_gaps = ts.find_time_gaps(df[time_col], freq=freq)
    time_gaps_utc = None
    time_gaps_local = None

    if t_utc in df.columns:
        time_gaps_utc = ts.find_time_gaps(df[t_utc], freq=freq)

    if t_local in df.columns:
        time_gaps_local = ts.find_time_gaps(df[t_local], freq=freq)

    return time_gaps, time_gaps_local, time_gaps_utc


def describe(df: pd.DataFrame, **kwargs) -> pd.DataFrame:
    """Thin wrapper for `pd.DataFrame.describe()`, but transposes the results to be easier to read.`

    Args:
        df (:obj: `pd.DataFrame`): The resulting SCADA dataframe from `convert_datetime_column()`, otherwise
            the UTC and localized column checks will return `None`.
        kwargs (:obj: `dict`): Dictionary of additional arguments to pass to `df.describe()`.

    Returns:
        pd.DataFrame: The results of `df.describe().T`.
    """
    return df.describe(**kwargs).T


def daylight_savings_plot(
    df: pd.DataFrame,
    local_tz: str,
    id_col: str,
    time_col: str,
    power_col: str,
    freq: str,
    hour_window: int = 3,
):
    """Produce a timeseries plot showing daylight savings events for each year of the SCADA data frame,
    highlighting potential duplications and gaps with the original timestamps compared against the
    UTC-converted timestamps.

    Args:
        df (:obj: `pd.DataFrame`): The resulting SCADA dataframe from `convert_datetime_column()`.
        local_tz(:obj: 'String'): The `pytz`-compatible timezone for the input `time_field`, by
            default UTC. This should be in the format of "Country/City" or "Region/City" such as
            "America/Denver" or "Europe/Paris".
        id_col (:obj: `str`): The string name of the turbine ID column in `df`, to ensure that
            duplicates aren't based off multiple turbine's data.
        time_col (:obj: `str`): The string name of the timestamp column in `df`.
        power_col(:obj: 'str'): String name of the power column in `df`.
        freq (:obj: `str`): The expected frequency of the timestamps, which should align with
            the pandas timestamp conventions (https://pandas.pydata.org/pandas-docs/stable/user_guide/timeseries.html#timeseries-offset-aliases).
        hour_window(:obj: 'int'): number of hours, before and after the Daylight Savings Time
            transitions to view in the plot, by default 3.
    """
    # Create the necessary columns for processing
    _dst = "is_dst"
    t_utc = f"{time_col}_utc"
    t_local = f"{time_col}_localized"

    # Get data for one of the turbines
    df_dst = df.loc[df[id_col] == df[id_col].unique()[0]]
    df_full = df_dst.copy()

    # Locate the missing timestamps, convert to UTC, and recreate DST and UTC-offset columns
    missing_original = ts.find_time_gaps(df_dst[time_col], freq)
    missing_local = ts.find_time_gaps(df_dst[t_local], freq)
    missing_utc = ts.find_time_gaps(df_dst[t_utc], freq)

    missing_df = pd.DataFrame([], columns=df.columns)
    missing_df.loc[:, t_utc] = missing_utc
    missing_df.loc[:, t_local] = missing_local
    missing_df.loc[:, time_col] = missing_original
    missing_df = missing_df.set_index(t_utc, drop=False)

    # Append and resort the missing timestamps, then convert to local time
    df_full = df_full.append(missing_df).sort_values(time_col)
    try:
        df_full = df_full.tz_convert(local_tz)
    except TypeError:
        pass

    time_duplications, time_duplications_utc, _ = duplicate_time_identification(
        df, time_col, id_col
    )
    years = df_full[time_col].dt.year.unique().astype(int)  # Years in data record
    num_years = len(years)
    hour_window = pd.Timedelta(hours=hour_window)
    plt.figure(figsize=(14, 20))

    for i, year in enumerate(years):
        year_data = df_full.loc[df_full[time_col].dt.year == year]
        dst_dates = np.where(year_data[_dst].values)[0]

        # Break the plotting loop if there is a partial year without DST in the data
        if dst_dates.size == 0:
            break

        # Get the start and end DatetimeIndex values
        start_ix = year_data.iloc[dst_dates[0]].name
        end_ix = year_data.iloc[dst_dates[-1] + 1].name

        # Create the data subsets for plotting the appropriate window
        data_spring = _get_time_window(year_data, start_ix, hour_window, time_col, t_local, t_utc)
        data_fall = _get_time_window(year_data, end_ix, hour_window, time_col, t_local, t_utc)

        data_spring = data_spring.sort_values(
            [time_col, power_col], na_position="first"
        ).drop_duplicates(subset=time_col, keep="last")
        data_fall = data_fall.sort_values(
            [time_col, power_col], na_position="first"
        ).drop_duplicates(subset=time_col, keep="last")

        # Plot each as side-by-side subplots
        plt.subplot(num_years, 2, 2 * i + 1)
        if np.sum(~np.isnan(data_spring[power_col])) > 0:
            # For localized time, we want to ensure we're capturing the DST switch as missing data
            ix_filter, time_stamps = _remove_tz(data_spring, time_col)
            time_stamps = pd.Series(time_stamps[ix_filter])
            power_data = data_spring.loc[ix_filter, power_col].tolist()

            # Find the missing data points on the timezone stripped data and append
            # it to the time stamps, then identify where to insert NaN in the power data
            missing = ts.find_time_gaps(time_stamps, freq)
            missing = pd.to_datetime(missing.values).to_pydatetime()
            time_stamps = np.append(time_stamps, missing)
            time_stamps.sort()
            nan_ix = sorted([np.where(el == time_stamps)[0][0] for el in missing])
            for ix in nan_ix:
                power_data.insert(ix, float("nan"))

            plt.plot(
                time_stamps,
                power_data,
                label="Original Timestamp",
                c="tab:blue",
                lw=1.5,
            )

            # Plot the duplicated time stamps as scatter points
            duplications = data_spring.loc[data_spring[time_col].isin(time_duplications)]
            if duplications.shape[0] > 0:
                ix_filter, time_stamps = _remove_tz(duplications, time_col)
                plt.scatter(
                    time_stamps[ix_filter],
                    duplications.loc[ix_filter, power_col],
                    c="tab:blue",
                    label="Original Timestamp Duplicates",
                )

            # Find bad timestamps, then fill in any potential UTC time gaps due the focus on the input time field
            ix_filter, time_stamps = _remove_tz(data_spring, t_utc)
            data_spring = ts.gap_fill_data_frame(data_spring[ix_filter], t_utc, freq)
            ix_filter, time_stamps = _remove_tz(data_spring, t_utc)
            plt.plot(
                time_stamps[ix_filter],
                data_spring.loc[ix_filter, power_col],
                label="UTC Timestamp",
                c="tab:orange",
                linestyle="--",
            )

            # Plot the duplicated time stamps as scatter points
            duplications = data_spring.loc[data_spring[t_utc].isin(time_duplications_utc)]
            if duplications.shape[0] > 0:
                ix_filter, time_stamps = _remove_tz(duplications, t_utc)
                plt.scatter(
                    time_stamps[ix_filter],
                    duplications.loc[ix_filter, power_col],
                    c="tab:orange",
                    label="UTC Timestamp Duplicates",
                )
            plt.show()

        plt.title(f"{year}, Spring")
        plt.ylabel("Power")
        plt.xlabel("Date")
        plt.legend(loc="lower left", fontsize=10)
        plt.xticks(rotation=30)
        plt.grid(True)

        plt.subplot(num_years, 2, 2 * i + 2)
        if np.sum(~np.isnan(data_fall[power_col])) > 0:
            ix_filter, time_stamps = _remove_tz(data_fall, time_col)
            plt.plot(
                time_stamps[ix_filter],
                data_fall.loc[ix_filter, power_col],
                label="Original Timestamp",
                c="tab:blue",
                lw=1.5,
            )

            # Plot the duplicated time stamps as scatter points
            duplications = data_fall.loc[data_fall[time_col].isin(time_duplications)]
            if duplications.shape[0] > 0:
                ix_filter, time_stamps = _remove_tz(duplications, time_col)
                plt.scatter(
                    time_stamps[ix_filter],
                    duplications.loc[ix_filter, power_col],
                    c="tab:blue",
                    label="Original Timestamp Duplicates",
                )

            # Find bad timestamps, then fill in any potential UTC time gaps due the focus on the input time field
            ix_filter, time_stamps = _remove_tz(data_fall, t_utc)
            data_fall = ts.gap_fill_data_frame(data_fall[ix_filter], t_utc, freq)
            ix_filter, time_stamps = _remove_tz(data_fall, t_utc)
            plt.plot(
                time_stamps[ix_filter],
                data_fall.loc[ix_filter, power_col],
                label="UTC Timestamp",
                c="tab:orange",
                linestyle="--",
            )

            # Plot the duplicated time stamps as scatter points
            duplications = data_fall.loc[data_fall[t_utc].isin(time_duplications_utc)]
            if duplications.shape[0] > 0:
                ix_filter, time_stamps = _remove_tz(duplications, t_utc)
                plt.scatter(
                    time_stamps[ix_filter],
                    duplications.loc[ix_filter, power_col],
                    c="tab:orange",
                    label="UTC Timestamp Duplicates",
                )

        plt.title(f"{year}, Fall")
        plt.ylabel("Power")
        plt.xlabel("Date")
        plt.legend(loc="lower left", fontsize=10)
        plt.xticks(rotation=30)
        plt.grid(True)

    plt.tight_layout()
    plt.show()


def wtk_coordinate_indices(
    fn: h5pyd.File, latitude: float, longitude: float
) -> tuple[float, float]:
    """Finds the nearest x/y coordinates for a given latitude and longitude using the Proj4 library
    to find the nearest valid point in the Wind Toolkit coordinates database, and converts it to
    an (x, y) pair.

    ... note:: This relies on the Wind Toolkit HSDS API and h5pyd must be installed.

    Args:
        fn (:obj: `h5pyd.File`): The h5pyd file to be used for coordinate extraction.
        latitude (:obj: `float`): The latitude of the wind power plant's center.
        longitude (:obj: `float`): The longitude of the wind power plant's center.

    Returns:
        tuple[float, float]: The nearest valid x and y coordinates to the provided `latitude` and
            `longitude`.
    """
    coordinates = fn["coordinates"]
    project_coord_string = """
        +proj=lcc +lat_1=30 +lat_2=60
        +lat_0=38.47240422490422 +lon_0=-96.0
        +x_0=0 +y_0=0 +ellps=sphere
        +units=m +no_defs
    """
    projectLcc = Proj(project_coord_string)
    origin = projectLcc(*reversed(coordinates[0][0]))  # Grab origin directly from database

    project_coords = projectLcc(longitude, latitude)
    delta = np.subtract(project_coords, origin)
    xy = reversed([int(round(x / 2000)) for x in delta])
    return tuple(xy)


def wtk_diurnal_prep(
    latitude: float,
    longitude: float,
    fn: str = "/nrel/wtk-us.h5",
    start_date: str = "2007-01-01",
    end_date: str = "2013-12-31",
) -> pd.Series:
    """Links to the WIND Toolkit (WTK) data on AWS as a data source to capture the wind speed data
    and calculate the diurnal hourly averages.

    Args:
        latitude (:obj: `float`): The latitude of the wind power plant's center.
        longitude (:obj: `float`): The longitude of the wind power plant's center.
        fn (:obj: `str`, optional): The path and name of the WTK API file. Defaults to "/nrel/wtk-us.h5".
        start_date (:obj: `str`, optional): Starting date for the WTK data. Defaults to "2007-01-01".
        end_date (:obj: `str`, optional): Ending date for the WTK data. Defaults to "2013-12-31".

    Raises:
        IndexError: Raised if the latitude and longitude are not found within the WTK data set.

    Returns:
        pd.Series: The diurnal hourly average wind speed.
    """
    # Startup the API and grab the database
    f = h5pyd.File(fn, "r")
    wtk_coordinates = f["coordinates"]
    wtk_dt = f["datetime"]
    wtk_ws = f["windspeed_80m"]

    # Set up the date and time requirements
    dt = pd.DataFrame({"datetime": wtk_dt}, index=range(wtk_dt.shape[0]))
    dt["datetime"] = dt["datetime"].apply(dateutil.parser.parse)

    project_ix = wtk_coordinate_indices(f, latitude, longitude)
    try:
        _ = wtk_coordinates[project_ix[0]][project_ix[1]]
    except ValueError:
        msg = f"Project Coordinates (lat, long) = ({latitude}, {longitude}) are outside the WIND Toolkit domain."
        raise IndexError(msg)

    window_ix = dt.loc[(dt.datetime >= start_date) & (dt.datetime <= end_date)].index
    ws = pd.DataFrame(
        wtk_ws[min(window_ix) : max(window_ix) + 1, project_ix[0], project_ix[1]],
        columns=["ws"],
        index=dt.loc[window_ix, "datetime"],
    )
    ws_diurnal = ws.groupby(ws.index.hour).mean()
    return ws_diurnal


def wtk_diurnal_plot(
    wtk_df: pd.DataFrame | None,
    scada_df: pd.DataFrame,
    time_col: str,
    power_col: str,
    *,
    latitude: float = 0,
    longitude: float = 0,
    fn: str = "/nrel/wtk-us.h5",
    start_date: str = "2007-01-01",
    end_date: str = "2013-12-31",
    return_fig: bool = False,
) -> None:
    """Plots the WTK diurnal wind profile alongside the hourly power averages from the `scada_df`

    Args:
        wtk_df (:obj: `pd.DataFrame` | `None`): The WTK diurnal profile data produced in
            `wtk_diurnal_prep`. If `None`, then this method will be run internally as the following
            keyword arguments are provided: `latitude`, `longitude`, `fn`, `start_date`, and
            `end_date`.
        scada_df (:obj: `pd.DataFrame` | None): The SCADA data that was produced in `convert_datetime_column`.
        time_col (:obj: `str`): The name of the time column in `scada_df`.
        power_col (:obj: `str`): The name of the power column in `scada_df`
        latitude (:obj: `float`): The latitude of the wind power plant's center.
        longitude (:obj: `float`): The longitude of the wind power plant's center.
        fn (:obj: `str`, optional): WTK API file path and location. Defaults to "/nrel/wtk-us.h5".
        start_date (:obj: `str` | None, optional): Starting date for the WTK data. If None, then it
            uses the starting date of `scada_df`. Defaults to None.
        end_date (:obj: `str` | None, optional): Ending date for the WTK data. If None, then it
            uses the ending date of `scada_df`. Defaults to None.
        return_fig(:obj:`String`): Indicator for if the figure and axes objects should be returned,
            by default False.
    """
    # Get the WTK data if needed
    if wtk_df is None:
        if latitude == longitude == 0:
            raise ValueError(
                "If `wtk_df` is not provided, then the WTK accessor information must "
                "be provided to create the data set"
            )
        else:
            utc_time = f"{time_col}_utc"
            if start_date is None:
                start_date = scada_df[utc_time].min()
            if end_date is None:
                end_date = scada_df[utc_time].max()
            wtk_df = wtk_diurnal_prep(latitude, longitude, fn, start_date, end_date)

    sum_power_df = scada_df.groupby(scada_df.index).sum()[[power_col]]
    power_diurnal_df = sum_power_df.groupby(sum_power_df.index.hour).mean()[[power_col]]

    ws_norm = wtk_df / wtk_df.mean()
    power_norm = power_diurnal_df / power_diurnal_df.mean()

    fig = plt.figure(figsize=(8, 5))
    ax = fig.add_subplot(111)

    ax.plot(ws_norm, label="WTK Wind Speed")
    ax.plot(power_norm, label="Measured Power")

    ax.legend()

    ax.set_xlabel("Hour of Day (UTC)")
    ax.set_ylabel("Normalized Values")
    ax.set_title("WTK and Measured Data Comparison")
    fig.tight_layout()
    plt.show()
    if return_fig:
        return fig, ax<|MERGE_RESOLUTION|>--- conflicted
+++ resolved
@@ -14,14 +14,9 @@
 from pyproj import Proj
 from dateutil import tz
 
-<<<<<<< HEAD
 from openoa.logging import logging, logged_method_call
-from openoa.utils import timeseries
-=======
-from openoa import logging
 from openoa.utils import timeseries as ts
 from openoa.utils.plot import set_styling
->>>>>>> 7947ddf8
 
 
 Number = Union[int, float]
