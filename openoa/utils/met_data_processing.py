"""
This module provides methods for processing meteorological data.
"""

from __future__ import annotations

import warnings

import numpy as np
import pandas as pd
import scipy.constants as const

<<<<<<< HEAD
from openoa.utils._converters import df_to_series, series_method
=======
from openoa.utils._converters import df_to_series
>>>>>>> 3fc16aab


# Define constants used in some of the methods
R = 287.058  # Gas constant for dry air, units of J/kg/K
Rw = 461.5  # Gas constant of water vapour, unit J/kg/K


<<<<<<< HEAD
@series_method(data_cols=["u", "v"])
=======
>>>>>>> 3fc16aab
def compute_wind_direction(
    u: pd.Series | str, v: pd.Series | str, data: pd.DataFrame = None
) -> pd.Series:
    """Compute wind direction given u and v wind vector components

    Args:
        u(:obj:`pandas.Series` | `str`): A pandas `Series` of the zonal component of the wind,
            in m/s, or the name of the column in `data`.
        v(:obj:`pandas.Series` | `str`): A pandas `Series` of the meridional component of the wind,
            in m/s, or the name of the column in `data`.
        data(:obj:`pandas.DataFrame`): The pandas `DataFrame` containg the columns `u` and `v`.

    Returns:
        :obj:`pandas.Series`: wind direction; units of degrees
    """
<<<<<<< HEAD
=======
    if data is not None:
        u, v = df_to_series(data, u, v)

>>>>>>> 3fc16aab
    wd = 180 + np.arctan2(u, v) * 180 / np.pi  # Calculate wind direction in degrees
    return pd.Series(np.where(wd != 360, wd, 0))


<<<<<<< HEAD
@series_method(data_cols=["wind_speed", "wind_dir"])
=======
>>>>>>> 3fc16aab
def compute_u_v_components(
    wind_speed: pd.Series | str, wind_dir: pd.Series | str, data: pd.DataFrame = None
) -> pd.Series:
    """Compute vector components of the horizontal wind given wind speed and direction

    Args:
        wind_speed(:obj:`pandas.Series` | `str`): A pandas `Series` of the horizontal wind speed, in
            m/s, or the name of the column in `data`.
        wind_dir(:obj:`pandas.Series` | `str`): A pandas `Series` of the wind direction, in degrees,
            or the name of the column in `data`.
        data(:obj:`pandas.DataFrame`): The pandas `DataFrame` containg the columns `wind_speed` and
            `wind_direction`.

    Raises:
        ValueError: Raised if any of the `wind_speed` or `wind_dir` values are negative.

    Returns:
        (tuple):
            u(pandas.Series): the zonal component of the wind; units of m/s.
            v(pandas.Series): the meridional component of the wind; units of m/s
    """
<<<<<<< HEAD
    if np.any(wind_speed < 0):
        raise ValueError("Negative values exist in the `wind_speed` data.")
    if np.any(wind_dir < 0):
        raise ValueError("Negative values exist in the `wind_dir` data.")

=======
    if data is not None:
        wind_speed, wind_dir = df_to_series(data, wind_speed, wind_dir)

    if np.any(wind_speed < 0):
        raise ValueError("Negative values exist in the `wind_speed` data.")
    if np.any(wind_dir < 0):
        raise ValueError("Negative values exist in the `wind_dir` data.")

>>>>>>> 3fc16aab
    u = np.round(-wind_speed * np.sin(wind_dir * np.pi / 180), 10)
    v = np.round(-wind_speed * np.cos(wind_dir * np.pi / 180), 10)

    return u, v


<<<<<<< HEAD
@series_method(data_cols=["temp_col", "pres_col", "humi_col"])
=======
>>>>>>> 3fc16aab
def compute_air_density(
    temp_col: pd.Series | str,
    pres_col: pd.Series | str,
    humi_col: pd.Series | str = None,
    data: pd.DataFrame = None,
):
    """
    Calculate air density from the ideal gas law based on the definition provided by IEC 61400-12
    given pressure, temperature and relative humidity.

    This function assumes temperature and pressure are reported in standard units of measurement
    (i.e. Kelvin for temperature, Pascal for pressure, humidity has no dimension).

    Humidity values are optional. According to the IEC a humiditiy of 50% (0.5) is set as default value.

    Args:
        temp_col(:obj:`pandas.Series` | `str`): A pandas `Series` of the temperature values, in
            Kelvin, or the name of the column in `data`.
        pres_col(:obj:`pandas.Series` | `str`): A pandas `Series` of the pressure values, in Pascals,
            or the name of the column in `data`.
        humi_col(:obj:`pandas.Series` | `str`): An optional pandas `Series` of the relative humidity
            values, as a decimal in the range (0, 1), or the name of the column in `data`, by default
            None.
        data(:obj:`pandas.DataFrame`): The pandas `DataFrame` containg the columns `temp_col` and
            `pres_col`, and optionally `humi_col`.

    Raises:
        ValueError: Raised if any of the `temp_col` or `pres_col`, or `humi_col` values are negative.

    Returns:
        :obj:`pandas.Series`: Rho, calcualted air density; units of kg/m3
    """
    if data is not None:
        temp_col, pres_col, humi_col = df_to_series(data, temp_col, pres_col, humi_col)
    # Check if humidity column is provided and create default humidity array with values of 0.5 if necessary
<<<<<<< HEAD
    rel_humidity = humi_col if humi_col is not None else np.full(temp_col.shape[0], 0.5)
=======
    if humi_col is not None:
        rel_humidity = humi_col
    else:
        rel_humidity = np.full(temp_col.shape[0], 0.5)
>>>>>>> 3fc16aab

    if np.any(temp_col < 0):
        raise ValueError("Negative values exist in the temperature data.")
    if np.any(pres_col < 0):
        raise ValueError("Negative values exist in the pressure data.")
    if np.any(rel_humidity < 0):
        raise ValueError("Negative values exist in the humidity data.")

    rho = (1 / temp_col) * (
        pres_col / R - rel_humidity * (0.0000205 * np.exp(0.0631846 * temp_col)) * (1 / R - 1 / Rw)
    )

    return rho


<<<<<<< HEAD
@series_method(data_cols=["p0", "temp_avg", "z0", "z1"])
=======
>>>>>>> 3fc16aab
def pressure_vertical_extrapolation(
    p0: pd.Series | str,
    temp_avg: pd.Series | str,
    z0: pd.Series | str,
    z1: pd.Series | str,
    data: pd.DataFrame = None,
) -> pd.Series:
    """
    Extrapolate pressure from height z0 to height z1 given the average temperature in the layer.
    The hydostatic equation is used to peform the extrapolation.

    Args:
        p0(:obj:`pandas.Series`): A pandas `Series` of the pressure at height z0, in Pascals, or the
            name of the column in `data`.
        temp_avg(:obj:`pandas.Series`): A pandas `Series` of the mean temperature between z0 and z1,
            in Kelvin, or the name of the column in `data`.
        z0(:obj:`pandas.Series`): A pandas `Series` of the height above surface, in meters, or the
            name of the column in `data`.
        z1(:obj:`pandas.Series`): A pandas `Series` of the extrapolation height, in meters, or the
            name of the column in `data`.
        data(:obj:`pandas.DataFrame`): The pandas `DataFrame` containg the columns `p0`, `temp_avg`,
            `z0`, and `z1`.

    Raises:
        ValueError: Raised if any of the `p0` or `temp_avg` values are negative.

    Returns:
        :obj:`pandas.Series`: p1, extrapolated pressure at z1, in Pascals
    """
<<<<<<< HEAD
    if np.any(p0 < 0):
        raise ValueError("Negative values exist in the `p0` data.")
    if np.any(temp_avg < 0):
        raise ValueError("Negative values exist in the `temp_avg` data.")

    return p0 * np.exp(-const.g * (z1 - z0) / R / temp_avg)  # Pressure at z1


@series_method(data_cols=["wind_col", "density_col"])
=======
    if data is not None:
        p0, temp_avg, z0, z1 = df_to_series(data, p0, temp_avg, z0, z1)

    if np.any(p0 < 0):
        raise ValueError("Negative values exist in the `p0` data.")
    if np.any(temp_avg < 0):
        raise ValueError("Negative values exist in the `temp_avg` data.")

    p1 = p0 * np.exp(-const.g * (z1 - z0) / R / temp_avg)  # Pressure at z1
    return p1


>>>>>>> 3fc16aab
def air_density_adjusted_wind_speed(
    wind_col: pd.Series | str, density_col: pd.Series | str, data: pd.DataFrame = None
) -> pd.Series:
    """
    Apply air density correction to wind speed measurements following IEC-61400-12-1 standard

    Args:
        wind_col(:obj:`pandas.Series` | `str`): A pandas `Series` containing the wind speed data,
            in m/s, or the name of the column in `data`
        density_col(:obj:`pandas.Series` | `str`): A pandas `Series` containing the air density data,
            in kg/m3, or the name of the column in `data`
        data(:obj:`pandas.DataFrame`): The pandas `DataFrame` containg the columns `wind_col` and
            `density_col`.

    Returns:
        :obj:`pandas.Series`: density-adjusted wind speeds, in m/s
    """
<<<<<<< HEAD
    return wind_col * np.power(density_col / density_col.mean(), 1.0 / 3)


@series_method(data_cols=["mean_col", "std_col"])
=======
    if data is not None:
        wind_col, density_col = df_to_series(data, wind_col, density_col)

    return wind_col * np.power(density_col / density_col.mean(), 1.0 / 3)


>>>>>>> 3fc16aab
def compute_turbulence_intensity(
    mean_col: pd.Series | str, std_col: pd.Series | str, data: pd.DataFrame = None
) -> pd.Series:
    """
    Compute turbulence intensity

    Args:
        mean_col(:obj:`pandas.Series` | `str`): A pandas `Series` containing the wind speed mean
            data, in m/s, or the name of the column in `data`.
        std_col(:obj:`pandas.Series` | `str`): A pandas `Series` containing the wind speed standard
            deviation data, in m/s, or the name of the column in `data`.
        data(:obj:`pandas.DataFrame`): The pandas `DataFrame` containg the columns `mean_col` and `std_col`.

    Returns:
        :obj:`pd.Series`: turbulence intensity, (unitless ratio)
    """
    if data is not None:
        mean_col, std_col = df_to_series(data, mean_col, std_col)
    return std_col / mean_col


def compute_shear(
    data: pd.DataFrame, ws_heights: dict[str, float], return_reference_values: bool = False
) -> pd.Series | tuple[pd.Series, float, pd.Series]:
    """
    Computes shear coefficient between wind speed measurements using the power law.
    The shear coefficient is obtained by evaluating the expression for an OLS regression coefficient.

    Updated version targeting OpenOA V3 due to the following api breaking change:
        - Removal of ref_col, instead, returning the reference column used

    Args:
        data(:obj:`pandas.DataFrame`): A pandas `DataFrame` with wind speed columns that correspond
            to the keys of `ws_heights`.
        ws_heights(:obj:`dict[str, float]`): A dictionary with wind speed column names of `data` as
            keys and their respective sensor heights (m) as values.
        return_reference_values(:obj: `bool`): If True, this function returns a three element tuple
            where the first element is the array of shear exponents, the second element is the
            reference height (float), and the third element is the array of reference wind speeds.
            These reference values can be used for extrapolating wind speed. Defaults to False.

    Returns:
        If return_reference_values is False (default):
        :obj:`pandas.Series`: shear coefficient (unitless)

        If return_reference_values is True:
        :obj:`tuple[pandas.Series, float, pandas.Series]`: The shear coefficient (unitless), reference
            height (m), and reference wind speed.

    """

    # Extract the wind speed columns from `data` and create "u" 2-D array; where element
    # [i,j] is the wind speed measurement at the ith timestep and jth sensor height
    u: np.ndarray = np.column_stack(df_to_series(data, *ws_heights))

    # create "z" 2_D array; columns are filled with the sensor height
    z: np.ndarray = np.repeat([[*ws_heights.values()]], len(data), axis=0)

    # take log of z & u
    with warnings.catch_warnings():  # suppress log division by zero warning.
        warnings.filterwarnings("ignore", r"divide by zero encountered in log")
        u = np.log(u)
        z = np.log(z)

    # correct -inf or NaN if any.
    nan_or_ninf = np.logical_or(np.isneginf(u), np.isnan(u))
    if np.any(nan_or_ninf):
        # replace -inf or NaN with zero or NaN in u and corresponding location in z such that these
        # elements are excluded from the regression.
        u[nan_or_ninf] = 0
        z[nan_or_ninf] = np.nan

    # shift rows of z by the mean of z to simplify shear calculation
    z = z - (np.nanmean(z, axis=1))[:, None]

    # finally, replace NaN's in z by zero so those points are effectively excluded from the regression
    z[np.isnan(z)] = 0

    # compute shear based on simple linear regression
    alpha = (z * u).sum(axis=1) / (z * z).sum(axis=1)

    if not return_reference_values:
        return alpha

    else:
        # compute reference height
        z_ref: float = np.exp(np.mean(np.log(np.array(list(ws_heights.values())))))

        # replace zeros in u (if any) with NaN
        u[u == 0] = np.nan

        # compute reference wind speed
        u_ref = np.exp(np.nanmean(u, axis=1))

        return alpha, z_ref, u_ref


<<<<<<< HEAD
@series_method(data_cols=["v1", "shear"])
=======
>>>>>>> 3fc16aab
def extrapolate_windspeed(
    v1: pd.Series | str, z1: float, z2: float, shear: pd.Series | str, data: pd.DataFrame = None
):
    """
    Extrapolates wind speed vertically using the Power Law.

    Args:
        v1(:obj: `pandas.Series` | `float` | `str`): A pandas `Series` of the wind
            speed measurements at the reference height, or the name of the column in `data`.
        z1(:obj:`float`): Height of reference wind speed measurements; units in meters
        z2(:obj:`float`): Target extrapolation height; units in meters
        shear(:obj: `pandas.Series` | `float` | `str`): A pandas `Series` of the shear
            values, or the name of the column in `data`.
        data(:obj:`pandas.DataFrame`): The pandas `DataFrame` containg the columns `v1` and `shear`.

    Returns:
        :obj: (`pandas.Series` | `numpy.array` | `float`): Wind speed extrapolated to target height.
    """
<<<<<<< HEAD
    return v1 * (z2 / z1) ** shear


@series_method(data_cols=["wind_a", "wind_b"])
=======
    if data is not None:
        v1, shear = df_to_series(data, v1, shear)
    return v1 * (z2 / z1) ** shear


>>>>>>> 3fc16aab
def compute_veer(
    wind_a: pd.Series | str,
    height_a: float,
    wind_b: pd.Series | str,
    height_b: float,
    data: pd.DataFrame = None,
):
    """
    Compute veer between wind direction measurements

    Args:
        wind_a(:obj:`pandas.Series` | `str`): A pandas `Series` containing the wind direction mean
            data, in degrees, or the name of the column in `data`.
        height_a(:obj:`float`): sensor height for `wind_a`
        wind_b(:obj:`pandas.Series` | `str`): A pandas `Series` containing the wind direction mean
            data, in degrees, or the name of the column in `data`.
        height_b(:obj:`float`): sensor height for `wind_b`
        data(:obj:`pandas.DataFrame`): The pandas `DataFrame` containg the columns `wind_a`, and `wind_b`.

    Returns:
        veer(:obj:`array`): veer (deg/m)
    """
<<<<<<< HEAD
=======
    if data is not None:
        wind_a, wind_b = df_to_series(data, wind_a, wind_b)
>>>>>>> 3fc16aab
    # Calculate wind direction change
    delta_dir = wind_b - wind_a

    # Convert absolute values greater than outside 180 to a normal range
    delta_dir = delta_dir.where(delta_dir <= 180, delta_dir - 360.0).where(
        delta_dir > -180, delta_dir + 360.0
    )

    return delta_dir / (height_b - height_a)<|MERGE_RESOLUTION|>--- conflicted
+++ resolved
@@ -10,11 +10,7 @@
 import pandas as pd
 import scipy.constants as const
 
-<<<<<<< HEAD
 from openoa.utils._converters import df_to_series, series_method
-=======
-from openoa.utils._converters import df_to_series
->>>>>>> 3fc16aab
 
 
 # Define constants used in some of the methods
@@ -22,10 +18,7 @@
 Rw = 461.5  # Gas constant of water vapour, unit J/kg/K
 
 
-<<<<<<< HEAD
 @series_method(data_cols=["u", "v"])
-=======
->>>>>>> 3fc16aab
 def compute_wind_direction(
     u: pd.Series | str, v: pd.Series | str, data: pd.DataFrame = None
 ) -> pd.Series:
@@ -41,20 +34,11 @@
     Returns:
         :obj:`pandas.Series`: wind direction; units of degrees
     """
-<<<<<<< HEAD
-=======
-    if data is not None:
-        u, v = df_to_series(data, u, v)
-
->>>>>>> 3fc16aab
     wd = 180 + np.arctan2(u, v) * 180 / np.pi  # Calculate wind direction in degrees
     return pd.Series(np.where(wd != 360, wd, 0))
 
 
-<<<<<<< HEAD
 @series_method(data_cols=["wind_speed", "wind_dir"])
-=======
->>>>>>> 3fc16aab
 def compute_u_v_components(
     wind_speed: pd.Series | str, wind_dir: pd.Series | str, data: pd.DataFrame = None
 ) -> pd.Series:
@@ -76,32 +60,18 @@
             u(pandas.Series): the zonal component of the wind; units of m/s.
             v(pandas.Series): the meridional component of the wind; units of m/s
     """
-<<<<<<< HEAD
     if np.any(wind_speed < 0):
         raise ValueError("Negative values exist in the `wind_speed` data.")
     if np.any(wind_dir < 0):
         raise ValueError("Negative values exist in the `wind_dir` data.")
 
-=======
-    if data is not None:
-        wind_speed, wind_dir = df_to_series(data, wind_speed, wind_dir)
-
-    if np.any(wind_speed < 0):
-        raise ValueError("Negative values exist in the `wind_speed` data.")
-    if np.any(wind_dir < 0):
-        raise ValueError("Negative values exist in the `wind_dir` data.")
-
->>>>>>> 3fc16aab
     u = np.round(-wind_speed * np.sin(wind_dir * np.pi / 180), 10)
     v = np.round(-wind_speed * np.cos(wind_dir * np.pi / 180), 10)
 
     return u, v
 
 
-<<<<<<< HEAD
 @series_method(data_cols=["temp_col", "pres_col", "humi_col"])
-=======
->>>>>>> 3fc16aab
 def compute_air_density(
     temp_col: pd.Series | str,
     pres_col: pd.Series | str,
@@ -137,14 +107,7 @@
     if data is not None:
         temp_col, pres_col, humi_col = df_to_series(data, temp_col, pres_col, humi_col)
     # Check if humidity column is provided and create default humidity array with values of 0.5 if necessary
-<<<<<<< HEAD
     rel_humidity = humi_col if humi_col is not None else np.full(temp_col.shape[0], 0.5)
-=======
-    if humi_col is not None:
-        rel_humidity = humi_col
-    else:
-        rel_humidity = np.full(temp_col.shape[0], 0.5)
->>>>>>> 3fc16aab
 
     if np.any(temp_col < 0):
         raise ValueError("Negative values exist in the temperature data.")
@@ -160,10 +123,7 @@
     return rho
 
 
-<<<<<<< HEAD
 @series_method(data_cols=["p0", "temp_avg", "z0", "z1"])
-=======
->>>>>>> 3fc16aab
 def pressure_vertical_extrapolation(
     p0: pd.Series | str,
     temp_avg: pd.Series | str,
@@ -193,7 +153,6 @@
     Returns:
         :obj:`pandas.Series`: p1, extrapolated pressure at z1, in Pascals
     """
-<<<<<<< HEAD
     if np.any(p0 < 0):
         raise ValueError("Negative values exist in the `p0` data.")
     if np.any(temp_avg < 0):
@@ -203,20 +162,6 @@
 
 
 @series_method(data_cols=["wind_col", "density_col"])
-=======
-    if data is not None:
-        p0, temp_avg, z0, z1 = df_to_series(data, p0, temp_avg, z0, z1)
-
-    if np.any(p0 < 0):
-        raise ValueError("Negative values exist in the `p0` data.")
-    if np.any(temp_avg < 0):
-        raise ValueError("Negative values exist in the `temp_avg` data.")
-
-    p1 = p0 * np.exp(-const.g * (z1 - z0) / R / temp_avg)  # Pressure at z1
-    return p1
-
-
->>>>>>> 3fc16aab
 def air_density_adjusted_wind_speed(
     wind_col: pd.Series | str, density_col: pd.Series | str, data: pd.DataFrame = None
 ) -> pd.Series:
@@ -234,19 +179,10 @@
     Returns:
         :obj:`pandas.Series`: density-adjusted wind speeds, in m/s
     """
-<<<<<<< HEAD
     return wind_col * np.power(density_col / density_col.mean(), 1.0 / 3)
 
 
 @series_method(data_cols=["mean_col", "std_col"])
-=======
-    if data is not None:
-        wind_col, density_col = df_to_series(data, wind_col, density_col)
-
-    return wind_col * np.power(density_col / density_col.mean(), 1.0 / 3)
-
-
->>>>>>> 3fc16aab
 def compute_turbulence_intensity(
     mean_col: pd.Series | str, std_col: pd.Series | str, data: pd.DataFrame = None
 ) -> pd.Series:
@@ -344,10 +280,7 @@
         return alpha, z_ref, u_ref
 
 
-<<<<<<< HEAD
 @series_method(data_cols=["v1", "shear"])
-=======
->>>>>>> 3fc16aab
 def extrapolate_windspeed(
     v1: pd.Series | str, z1: float, z2: float, shear: pd.Series | str, data: pd.DataFrame = None
 ):
@@ -366,18 +299,10 @@
     Returns:
         :obj: (`pandas.Series` | `numpy.array` | `float`): Wind speed extrapolated to target height.
     """
-<<<<<<< HEAD
     return v1 * (z2 / z1) ** shear
 
 
 @series_method(data_cols=["wind_a", "wind_b"])
-=======
-    if data is not None:
-        v1, shear = df_to_series(data, v1, shear)
-    return v1 * (z2 / z1) ** shear
-
-
->>>>>>> 3fc16aab
 def compute_veer(
     wind_a: pd.Series | str,
     height_a: float,
@@ -400,11 +325,6 @@
     Returns:
         veer(:obj:`array`): veer (deg/m)
     """
-<<<<<<< HEAD
-=======
-    if data is not None:
-        wind_a, wind_b = df_to_series(data, wind_a, wind_b)
->>>>>>> 3fc16aab
     # Calculate wind direction change
     delta_dir = wind_b - wind_a
 
