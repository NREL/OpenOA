# Requirements for the OpenOA software package
eia-python>=1.22
pyproj>=2.6.1
shapely>=1.7.1
numpy>=1.15.4
pandas>=0.23.4
pygam>=0.8.0
scipy>=1.1.0
statsmodels>=0.11
tqdm>=4.28.1
<<<<<<< HEAD
h5pyd>=0.7.0
=======
h5pyd
>>>>>>> 6e845c00

# Not included in docs requirements
pytest>=5.4.2
pytest-cov>=2.8.1
scikit_learn>=0.20.1
matplotlib>=2.1.0
requests>=2.21.0<|MERGE_RESOLUTION|>--- conflicted
+++ resolved
@@ -8,11 +8,8 @@
 scipy>=1.1.0
 statsmodels>=0.11
 tqdm>=4.28.1
-<<<<<<< HEAD
 h5pyd>=0.7.0
-=======
-h5pyd
->>>>>>> 6e845c00
+
 
 # Not included in docs requirements
 pytest>=5.4.2
