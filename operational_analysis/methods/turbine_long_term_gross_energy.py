--- conflicted
+++ resolved
@@ -48,10 +48,6 @@
         Args:
          plant(:obj:`PlantData object`): PlantData object from which TurbineLongTermGrossEnergy should draw data.
          max_power_filter(float): 
-<<<<<<< HEAD
-
-=======
->>>>>>> 4015f056
         """
         logger.info("Initializing TurbineLongTermGrossEnergy Object")
         
@@ -197,16 +193,6 @@
                                                                     value_min =  0.01*turb_capac,
                                                                     value_max =  1.2*turb_capac) 
 
-<<<<<<< HEAD
-            # Apply window range filter; note flipped axes approach
-            dic[t].loc[:,'flag_window_2'] = filters.window_range_flag(window_col = dic[t].loc[:, 'wtur_W_avg'], 
-                                                                    window_start = .97*turb_capac, 
-                                                                    window_end = 1.2*turb_capac, 
-                                                                    value_col = dic[t].loc[:, 'wmet_wdspd_avg'],
-                                                                    value_min =  8,
-                                                                    value_max =  30)
-=======
->>>>>>> 4015f056
             # Apply bin-based filter
             dic[t].loc[:,'flag_bin'] = filters.bin_filter(bin_col = dic[t].loc[:, 'wtur_W_avg'], 
                                                           value_col = dic[t].loc[:, 'wmet_wdspd_avg'], 
@@ -222,7 +208,6 @@
             dic[t].loc[:, 'flag_final'] = (dic[t].loc[:, 'flag_range']) | \
                                           (dic[t].loc[:, 'flag_window']) | \
                                           (dic[t].loc[:, 'flag_window']) | \
-                                          (dic[t].loc[:, 'flag_window_2']) | \
                                           (dic[t].loc[:, 'flag_bin']) | \
                                           (dic[t].loc[:, 'flag_frozen'])
                        
