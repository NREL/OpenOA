<<<<<<< HEAD
"""Creates the QualityControlDiagnosticSuite and specific data-based subclasses."""

from abc import abstractmethod
from typing import List, Tuple, Union
from datetime import time, datetime

import pytz
=======
>>>>>>> 86c23e43
import h5pyd
import numpy as np
import pandas as pd
import dateutil
import matplotlib.pyplot as plt
from pyproj import Proj
<<<<<<< HEAD
from dateutil import tz

from operational_analysis import logging, logged_method_call
from operational_analysis.toolkits import timeseries

=======

from operational_analysis import logging, logged_method_call
from operational_analysis.toolkits import filters, timeseries, power_curve

>>>>>>> 86c23e43

Number = Union[int, float]
logger = logging.getLogger(__name__)

<<<<<<< HEAD
=======

class WindToolKitQualityControlDiagnosticSuite(object):
>>>>>>> 86c23e43

def _read_data(data: Union[pd.DataFrame, str]) -> pd.DataFrame:
    """Takes the `DataFrame` or file path and returns a `DataFrame`

    Args:
     data(:obj: `Union[pd.DataFrame, str]`): The actual data or a path to the csv data.

    Returns
     (:obj: `pd.DataFrame`): The data fram object.
    """
    if isinstance(data, pd.DataFrame):
        return data
    return pd.read_csv(data)


def _remove_tz(df: pd.DataFrame, t_local_column: str) -> Tuple[np.ndarray, np.ndarray]:
    """Identify the non-timestamp elements in the DataFrame timestamp column and return
    a truth array for filtering the values and the timezone-naive timestamps.

    Args:
        df (:obj:`pandas.DataFrame`): The DataFrame of interest.
        t_local_column (:obj:`str`): The name of the timestamp column.

    Returns:
        :obj:`numpy.ndarray`: Truth array that can be used to filter the timestamps and subsequent values.
        :obj:`numpy.ndarray`: Array of timezone-naive timestamps.
    """
    arr = np.array(
        [
            [True, pd.to_datetime(el).tz_localize(None)]
            if not isinstance(el, float)
            else [False, np.nan]
            for ix, el in enumerate(df[t_local_column].values)
        ]
    )
    ix_filter = arr[:, 0].astype(bool)
    time_stamps = arr[:, 1]
    return ix_filter, time_stamps


class QualityControlDiagnosticSuite:
    """This class defines key analytical procedures in a quality check process for turbine data.
    After analyzing the data for missing and duplicate timestamps, timezones, Daylight Savings Time corrections, and extrema values,
    the user can make informed decisions about how to handle the data.
    """

    @logged_method_call
    def __init__(
        self,
<<<<<<< HEAD
        data: Union[pd.DataFrame, str],
        ws_field: str = "wmet_wdspd_avg",
        power_field: str = "wtur_W_avg",
        time_field: str = "datetime",
        id_field: str = None,
        freq: str = "10T",
        lat_lon: Tuple[Number, Number] = (0, 0),
        local_tz: str = "UTC",
        timezone_aware: bool = False,
=======
        df,
        ws_field="wmet_wdspd_avg",
        power_field="wtur_W_avg",
        time_field="datetime",
        id_field=None,
        freq="10T",
        lat_lon=(0, 0),
        dst_subset="American",
        check_tz=False,
>>>>>>> 86c23e43
    ):
        """
        Initialize QCAuto object with data and parameters.

        Args:
         data(:obj: `Union[pd.DataFrame, str]`): The actual data or a path to the csv data.
         ws_field(:obj: 'String'): String name of the windspeed field to df
         power_field(:obj: 'String'): String name of the power field to df
         time_field(:obj: 'String'): String name of the time field to df
         id_field(:obj: 'String'): String name of the id field to df
         freq(:obj: 'String'): String representation of the resolution for the time field to df
         lat_lon(:obj: 'tuple'): latitude and longitude of farm represented as a tuple; this is purely informational.
         local_tz(:obj: 'String'): The `pytz`-compatible timezone for local time reference. Use `get_country_timezones()` to see
            which timezones are available for your locality, by default UTC. This should be in the format of "Country/City"
            or "Region/City" such as "America/Denver" or "Europe/Paris".
         timezone_aware(:obj: `bool`): If True, this indicates the `time_field` column has timezone information embedded, and if
            False, then there is no timezone information, by default False.
        """

        logger.info("Initializing QC_Automation Object")

        self._df = _read_data(data)
        self._ws = ws_field
        self._w = power_field
        self._t = time_field
        self._t_utc = f"{time_field}_utc"
        self._t_local = f"{time_field}_localized"
        self._id = id_field
        self._freq = freq
        self._lat_lon = lat_lon
        self._local_tz = local_tz
        self._local_ptz = pytz.timezone(local_tz)
        self._tz_aware = timezone_aware
        self._offset = "utc_offset"
        self._dst = "is_dst"
        self._non_dst_offset = self._local_ptz.localize(datetime(2021, 1, 1)).utcoffset()

        if self._id is None:
            self._id = "ID"
            self._df["ID"] = "Data"

        self._convert_datetime_column()

    def _determine_offset_dst(self, df: pd.DataFrame) -> None:
        """Creates a column of "utc_offset" and "is_dst".

        Args:
         df(:obj:`pd.DataFrame`): The dataframe object to manipulate.

        Returns:
         (:obj:`pd.DataFrame`): The updated dataframe with "utc_offset" and "is_dst" columns created.
        """
        dt = df.copy().tz_convert(self._local_tz)
        dt_col = dt.index.to_pydatetime()

        # Determine the Daylight Savings Time status and UTC offset
        dt[self._offset] = [el.utcoffset() for el in dt_col]
        dt[self._dst] = (dt[self._offset] != self._non_dst_offset).astype(bool)

        # Convert back to UTC
        dt = dt.tz_convert("UTC")
        return dt

    def _convert_datetime_column(self) -> None:
        """Converts the passed timestamp data to a pandas-encoded Datetime, and creates a
        corresponding localized and UTC timestamp using the `time_field` column name with either
        "localized" or "utc", respectively.
        """
        # Convert the timestamps to datetime.datetime objects
        dt_col = self._df[self._t].values

        # Check for raw timestamp inputs or pre-formatted
        if isinstance(dt_col[0], str):
            dt_col = [dateutil.parser.parse(el) for el in dt_col]

        if self._tz_aware:
            pd_dt_col = pd.to_datetime(dt_col, utc=True).tz_convert(self._local_tz)
            self._df[self._t_local] = pd_dt_col
        else:
            pd_dt_col = pd.to_datetime(dt_col)
            self._df[self._t_local] = pd_dt_col.tz_localize(self._local_tz, ambiguous=True)

        self._df[self._t] = pd_dt_col
        self._df = self._df.set_index(pd.DatetimeIndex(self._df[self._t_local]))

        # Create the UTC-converted time-stamp
        try:
            self._df[self._t_utc] = pd.to_datetime(
                [el.astimezone(tz.tzutc()) for el in dt_col]
            ).tz_convert("UTC")
        except AttributeError:  # catches numpy datetime error for astimezone() not existing
            self._df = self._df.tz_convert("UTC")
            self._df[self._t_utc] = self._df.index

<<<<<<< HEAD
        self._df = self._determine_offset_dst(self._df)
=======
        if self._id is None:
            self._id = "ID"
            self._df["ID"] = "Data"
>>>>>>> 86c23e43

    @abstractmethod
    @logged_method_call
    def run(self):
        """
        Run the QC analysis functions in order by calling this function.

        Args:
            (None)

        Returns:
            (None)
        """
<<<<<<< HEAD
        pass
=======

        logger.info("Identifying Time Duplications")
        self.dup_time_identification()
        logger.info("Identifying Time Gaps")
        self.gap_time_identification()
        logger.info("Grabbing DST Transition Times")
        self.create_dst_df()

        if self._check_tz:
            logger.info("Evaluating timezone deviation from UTC")
            self.ws_diurnal_prep()
            self.corr_df_calc()

        logger.info("Isolating Extrema Values")
        self.max_min()
        logger.info("QC Diagnostic Complete")
>>>>>>> 86c23e43

    def dup_time_identification(self):
        """
        This function identifies any time duplications in the dataset.

        Args:
        (None)

        Returns:
        (None)
        """
        self._time_duplications = self._df.loc[
            self._df.duplicated(subset=[self._id, self._t]), self._t
        ]

    def gap_time_identification(self):
        """
        This function identifies any time gaps in the dataset.

        Args:
        (None)

        Returns:
        (None)
        """
        self._time_gaps = timeseries.find_time_gaps(self._df[self._t], freq=self._freq)

<<<<<<< HEAD
    def max_min(self):

        """
        This function creates a DataFrame that contains the max and min values for each column

        Args:
        (None)
=======
    def indicesForCoord(self, f):

        """
        This function finds the nearest x/y indices for a given lat/lon.
        Rather than fetching the entire coordinates database, which is 500+ MB, this
        uses the Proj4 library to find a nearby point and then converts to x/y indices.
        This function relies on the Wind Toolkit HSDS API.

        Args:
            f (h5 file): file to be read in
>>>>>>> 86c23e43

        Returns:
        (None)
        """

<<<<<<< HEAD
        self._max_min = pd.DataFrame(index=self._df.columns, columns={"max", "min"})
        self._max_min["max"] = self._df.max()
        self._max_min["min"] = self._df.min()

    def _get_time_window(self, df, ix, hour_window):
        """Retrieves the time window in a DataFrame with likely confusing
        implementation of timezones.

        Args:
            df (:obj:`pandas.DataFrame`): The DataFrame of interest.
            ix (:obj:`pandas._libs.tslibs.timestamps.Timestamp`]): The starting
                Timestamp on which to base the time window.
            hour_window (:obj:`pandas._libs.tslibs.timedeltas.Timedelta`): The number
                length of the window, in hours.
=======
        dset_coords = f["coordinates"]
        projstring = """+proj=lcc +lat_1=30 +lat_2=60
                    +lat_0=38.47240422490422 +lon_0=-96.0
                    +x_0=0 +y_0=0 +ellps=sphere
                    +units=m +no_defs """
        projectLcc = Proj(projstring)
        origin_ll = reversed(dset_coords[0][0])  # Grab origin directly from database
        origin = projectLcc(*origin_ll)

        lat, lon = self._lat_lon
        coords = (lon, lat)
        coords = projectLcc(*coords)
        delta = np.subtract(coords, origin)
        ij = [int(round(x / 2000)) for x in delta]
        return tuple(reversed(ij))

    def ws_diurnal_prep(self, start_date="2007-01-01", end_date="2013-12-31"):
>>>>>>> 86c23e43

        Returns:
            (:obj:`pandas.DataFrame`): The filtered DataFrame object
        """
        if ix.tz is None:
            col = self._t
        elif str(ix.tz) == "UTC":
            col = self._t_utc
        else:
            col = self._t_local
        start = np.where(df[col] == ix - hour_window)[0][0]
        end = np.where(df[col] == ix + hour_window)[0][0]
        return df.iloc[start:end]

    def daylight_savings_plot(self, hour_window=3):

        """
        Produce a timeseries plot showing daylight savings events for each year using the passed data.

        Args:
            hour_window(:obj: 'int'): number of hours outside of the Daylight Savings Time transitions to view in the plot (optional)

        Returns:
            (None)
        """
        # Get data for one of the turbines
        self._df_dst = self._df.loc[self._df[self._id] == self._df[self._id].unique()[0]]
        df_full = self._df_dst.copy()

        # Locate the missing timestamps, convert to UTC, and recreate DST and UTC-offset columns
        missing = timeseries.find_time_gaps(self._df_dst[self._t], self._freq)
        missing_df = pd.DataFrame(
            np.full((len(missing), df_full.shape[1]), np.nan, dtype=float),
            columns=df_full.columns,
            index=missing,
        )
        missing = pd.to_datetime(missing.values)
        if self._tz_aware:
            missing_df[self._t] = missing.tz_localize(self._local_tz)
        else:
            missing_df[self._t] = missing
        try:
            missing_local = missing.tz_localize(self._local_tz)
            missing_df[self._t_local] = missing_local
            try:
                missing_df[self._t_utc] = missing_local.tz_convert("UTC")
            except TypeError:
                missing_df[self._t_utc] = missing_local.tz_localize("UTC")
            missing_df = self._determine_offset_dst(missing_df)
        except pytz.NonExistentTimeError:
            pass

        if self._tz_aware:
            missing_df = missing_df.set_index(missing_df[self._t_utc], drop=False)

        # Append and resort the missing timestamps, then convert to local time
        df_full = df_full.append(missing_df).sort_values(self._t)
        try:
            df_full = df_full.tz_convert(self._local_tz)
        except TypeError:
            pass
        self._df_full = df_full

<<<<<<< HEAD
        years = df_full[self._t].dt.year.unique()  # Years in data record
        num_years = len(years)
        hour_window = pd.Timedelta(hours=hour_window)

        plt.figure(figsize=(14, 20))
=======
        f = h5pyd.File("/nrel/wtk-us.h5", "r")

        # Setup date and time
        dt = f["datetime"]
        dt = pd.DataFrame({"datetime": dt[:]}, index=range(0, dt.shape[0]))
        dt["datetime"] = dt["datetime"].apply(dateutil.parser.parse)
>>>>>>> 86c23e43

        for i, year in enumerate(years):
            year_data = df_full.loc[df_full[self._t].dt.year == year]
            dst_dates = np.where(year_data[self._dst].values)[0]

<<<<<<< HEAD
            # Break the plotting loop if there is a partial year without DST in the data
            if dst_dates.size == 0:
                break

            # Get the start and end DatetimeIndex values
            start_ix = year_data.iloc[dst_dates[0]].name
            end_ix = year_data.iloc[dst_dates[-1] + 1].name

            # Create the data subsets for plotting the appropriate window
            data_spring = self._get_time_window(year_data, start_ix, hour_window)
            data_fall = self._get_time_window(year_data, end_ix, hour_window)

            data_spring = data_spring.sort_values(
                [self._t, self._w], na_position="first"
            ).drop_duplicates(subset=self._t, keep="last")
            data_fall = data_fall.sort_values(
                [self._t, self._w], na_position="first"
            ).drop_duplicates(subset=self._t, keep="last")

            # Plot each as side-by-side subplots
            plt.subplot(num_years, 2, 2 * i + 1)
            if np.sum(~np.isnan(data_spring[self._w])) > 0:
                ix_filter, time_stamps = _remove_tz(data_spring, self._t)
                # ix_filter &= np.all(data_spring[[self._t, self._w]].notna().values, axis=1)
                plt.plot(
                    time_stamps[ix_filter],
                    data_spring.loc[ix_filter, self._w],
                    label="Original Timestamp",
                    c="tab:blue",
                )

                # Find bad timestamps, then fill in any potential UTC time gaps due the focus on the input time field
                ix_filter, time_stamps = _remove_tz(data_spring, self._t_utc)
                data_spring = timeseries.gap_fill_data_frame(
                    data_spring[ix_filter], self._t_utc, self._freq
                )
                ix_filter, time_stamps = _remove_tz(data_spring, self._t_utc)
                plt.plot(
                    time_stamps[ix_filter],
                    data_spring[self._w][ix_filter],
                    label="Timezone-Adjusted UTC Timestamp",
                    c="tab:orange",
                    linestyle="--",
                )
            plt.title(f"{year}, Spring")
            plt.ylabel("Power")
            plt.xlabel("Date")
            plt.legend(loc="lower left")

            plt.subplot(num_years, 2, 2 * i + 2)
            if np.sum(~np.isnan(data_fall[self._w])) > 0:
                ix_filter, time_stamps = _remove_tz(data_fall, self._t)
                plt.plot(
                    time_stamps[ix_filter],
                    data_fall[self._w][ix_filter],
                    label="Original Timestamp",
                    c="tab:blue",
                )

                # Find bad timestamps, then fill in any potential UTC time gaps due the focus on the input time field
                ix_filter, time_stamps = _remove_tz(data_fall, self._t_utc)
                data_fall = timeseries.gap_fill_data_frame(
                    data_fall[ix_filter], self._t_utc, self._freq
                )
                ix_filter, time_stamps = _remove_tz(data_fall, self._t_utc)
                plt.plot(
                    time_stamps[ix_filter],
                    data_fall[self._w][ix_filter],
                    label="Timezone-Adjusted UTC Timestamp",
                    c="tab:orange",
                    linestyle="--",
                )
            plt.title(f"{year}, Fall")
            plt.ylabel("Power")
            plt.xlabel("Date")
            plt.legend(loc="lower left")
=======
        print("y,x indices for project: \t\t {}".format(project_idx))
        print("Coordinates of project: \t {}".format(self._lat_lon))
        print(
            "Coordinates of project: \t {}".format(f["coordinates"][project_idx[0]][project_idx[1]])
        )

        # Get wind speed at 80m from the specified lat/lon
        ws = f["windspeed_80m"]
        t_range = dt.loc[(dt.datetime >= start_date) & (dt.datetime < end_date)].index

        # Convert to dataframe
        ws_tseries = ws[min(t_range) : max(t_range) + 1, project_idx[0], project_idx[1]]
        ws_df = pd.DataFrame(index=dt.loc[t_range, "datetime"], data={"ws": ws_tseries})

        # Calculate diurnal profile of wind speed
        ws_diurnal = ws_df.groupby(ws_df.index.hour).mean()

        self._wtk_ws_diurnal = ws_diurnal
>>>>>>> 86c23e43

        plt.tight_layout()
        plt.show()

    def plot_by_id(self, x_axis=None, y_axis=None):

        """
<<<<<<< HEAD
        This is generalized function that allows the user to plot any two fields against each other with unique plots for each unique ID.
        For scada data, this function produces turbine plots and for meter data, this will return a single plot.

        Args:
            x_axis(:obj:'String'): Independent variable to plot (default is windspeed field)
            y_axis(:obj:'String'): Dependent variable to plot (default is power field)
=======
        This method plots the WTK diurnal plot alongisde the hourly power averages of the df across all turbines

        Args:
            (None)
>>>>>>> 86c23e43

        Returns:
            (None)
        """
        if x_axis is None:
            x_axis = self._ws

<<<<<<< HEAD
        if y_axis is None:
            y_axis = self._w

        turbs = self._df[self._id].unique()
        num_turbs = len(turbs)
        num_rows = np.ceil(num_turbs / 4.0)

        plt.figure(figsize=(15, num_rows * 5))
        n = 1
        for t in turbs:
            plt.subplot(num_rows, 4, n)
            scada_sub = self._df.loc[self._df[self._id] == t, :]
            plt.scatter(scada_sub[x_axis], scada_sub[y_axis], s=5)
            n = n + 1
            plt.title(t)
            plt.xlabel(x_axis)
            plt.ylabel(y_axis)
        plt.tight_layout()
=======
        sum_df = self._df.groupby(self._df[self._t])[self._w].sum().to_frame()
        # df_temp = sum_df.copy()
        # df_temp[self._t] = df_temp.index

        # df_diurnal = df_temp.groupby(df_temp[self._t].dt.hour)[self._w].mean()
        df_diurnal = sum_df.groupby(sum_df.index.hour)[self._w].mean()

        ws_norm = self._wtk_ws_diurnal / self._wtk_ws_diurnal.mean()
        df_norm = df_diurnal / df_diurnal.mean()

        plt.figure(figsize=(8, 5))
        plt.plot(ws_norm, label="WTK wind speed (UTC)")
        plt.plot(df_norm, label="QC power")
        plt.grid()
        plt.xlabel("Hour of day")
        plt.ylabel("Normalized values")
        plt.title("WTK and QC Timezone Comparison")
        plt.legend()
>>>>>>> 86c23e43
        plt.show()

    def column_histograms(self):
        """
        Produces histogram plot for each numeric column.

        Args:
            (None)

        Returns:
            (None)
        """

<<<<<<< HEAD
        for c in self._df.columns:
            if (self._df[c].dtype == float) | (self._df[c].dtype == int):
                # plt.subplot(2,2,n)
                plt.figure(figsize=(8, 6))
                plt.hist(self._df[c].dropna(), 40)
                # n = n + 1
                plt.title(c)
                plt.ylabel("Count")
                plt.show()


class WindToolKitQualityControlDiagnosticSuite(QualityControlDiagnosticSuite):
    """This class defines key analytical procedures in a quality check process for
    turbine data. After analyzing the data for missing and duplicate timestamps,
    timezones, Daylight Savings Time corrections, and extrema values, the user can make
    informed decisions about how to handle the data.
    """

    @logged_method_call
    def __init__(
        self,
        data: Union[pd.DataFrame, str],
        ws_field: str = "wmet_wdspd_avg",
        power_field: str = "wtur_W_avg",
        time_field: str = "datetime",
        id_field: str = None,
        freq: str = "10T",
        lat_lon: Tuple[Number, Number] = (0, 0),
        local_tz: str = "UTC",
        timezone_aware: bool = False,
        check_tz: bool = False,
    ):
        """
        Initialize QCAuto object with data and parameters.

        Args:
         data(:obj: `Union[pd.DataFrame, str]`): The actual data or a path to the csv data.
         ws_field(:obj: 'String'): String name of the windspeed field to df
         power_field(:obj: 'String'): String name of the power field to df
         time_field(:obj: 'String'): String name of the time field to df
         id_field(:obj: 'String'): String name of the id field to df
         freq(:obj: 'String'): String representation of the resolution for the time field to df
         lat_lon(:obj: 'tuple'): latitude and longitude of farm represented as a tuple; this is purely informational.
         local_tz(:obj: 'String'): The `pytz`-compatible timezone for local time reference. Use `get_country_timezones()` to see
            which timezones are available for your locality, by default UTC. This should be in the format of "Country/City"
            or "Region/City" such as "America/Denver" or "Europe/Paris".
         timezone_aware(:obj: `bool`): If True, this indicates the `time_field` column has timezone information embedded, and if
            False, then there is no timezone information, by default False.
         check_tz(:obj: 'bool'): Boolean on whether to use WIND Toolkit data to assess timezone of data, by default False. This
            should only be set to `True` when the `lat_lon` fall within the WIND Toolkit parameters.
        """
        super().__init__(
            data=data,
            ws_field=ws_field,
            power_field=power_field,
            time_field=time_field,
            id_field=id_field,
            freq=freq,
            lat_lon=lat_lon,
            local_tz=local_tz,
            timezone_aware=timezone_aware,
        )
        self._check_tz = check_tz
=======
        self._df_diurnal = self._df.groupby(self._df[self._t].dt.hour)[self._w].mean()
        return_corr = np.empty((24))

        for i in np.arange(24):
            return_corr[i] = np.corrcoef(self._wtk_ws_diurnal["ws"], np.roll(self._df_diurnal, i))[
                0, 1
            ]

        self._hour_shift = pd.DataFrame(index=np.arange(24), data={"corr_by_hour": return_corr})

    def create_dst_df(self):
        if self._dst_subset == "American":
            # American DST Transition Dates (Local Time)
            self._dst_dates = pd.DataFrame()
            self._dst_dates["year"] = [
                2008,
                2009,
                2010,
                2011,
                2012,
                2013,
                2014,
                2015,
                2016,
                2017,
                2018,
                2019,
            ]
            self._dst_dates["start"] = [
                "3/9/08 2:00",
                "3/8/09 2:00",
                "3/14/10 2:00",
                "3/13/11 2:00",
                "3/11/12 2:00",
                "3/10/13 2:00",
                "3/9/14 2:00",
                "3/8/15 2:00",
                "3/13/16 2:00",
                "3/12/17 2:00",
                "3/11/18 2:00",
                "3/10/19 2:00",
            ]
            self._dst_dates["end"] = [
                "11/2/08 2:00",
                "11/1/09 2:00",
                "11/7/10 2:00",
                "11/6/11 2:00",
                "11/4/12 2:00",
                "11/3/13 2:00",
                "11/2/14 2:00",
                "11/1/15 2:00",
                "11/6/16 2:00",
                "11/5/17 2:00",
                "11/4/18 2:00",
                "11/3/19 2:00",
            ]
        else:
            # European DST Transition Dates (Local Time)
            self._dst_dates = pd.DataFrame()
            self._dst_dates["year"] = [
                2008,
                2009,
                2010,
                2011,
                2012,
                2013,
                2014,
                2015,
                2016,
                2017,
                2018,
                2019,
            ]
            self._dst_dates["start"] = [
                "3/30/08 2:00",
                "3/29/09 2:00",
                "3/28/10 2:00",
                "3/27/11 2:00",
                "3/25/12 2:00",
                "3/31/13 2:00",
                "3/30/14 2:00",
                "3/29/15 2:00",
                "3/27/16 2:00",
                "3/26/17 2:00",
                "3/25/18 2:00",
                "3/31/19 2:00",
            ]
            self._dst_dates["end"] = [
                "10/26/08 3:00",
                "10/25/09 3:00",
                "10/31/10 3:00",
                "10/30/11 3:00",
                "10/28/12 3:00",
                "10/27/13 3:00",
                "10/26/14 3:00",
                "10/25/15 3:00",
                "10/30/16 3:00",
                "10/29/17 3:00",
                "10/28/18 3:00",
                "10/27/19 3:00",
            ]

    def daylight_savings_plot(self, hour_window=3):
>>>>>>> 86c23e43

    @logged_method_call
    def run(self):
        """
        Run the QC analysis functions in order by calling this function.

        Args:
            (None)

        Returns:
            (None)
        """

<<<<<<< HEAD
        logger.info("Identifying Time Duplications")
        self.dup_time_identification()
        logger.info("Identifying Time Gaps")
        self.gap_time_identification()

        if self._check_tz:
            logger.info("Evaluating timezone deviation from UTC")
            try:
                self.ws_diurnal_prep()
                self.corr_df_calc()
            except IndexError as e:
                logger.info(str(e))

        logger.info("Isolating Extrema Values")
        self.max_min()
        logger.info("QC Diagnostic Complete")

    def indicesForCoord(self, f):

        """
        This function finds the nearest x/y indices for a given lat/lon.
        Rather than fetching the entire coordinates database, which is 500+ MB, this
        uses the Proj4 library to find a nearby point and then converts to x/y indices.
        This function relies on the Wind Toolkit HSDS API.

        Args:
            f (h5 file): file to be read in

        Returns:
            x and y coordinates corresponding to a given lat/lon as a tuple
        """

        dset_coords = f["coordinates"]
        projstring = """+proj=lcc +lat_1=30 +lat_2=60
                    +lat_0=38.47240422490422 +lon_0=-96.0
                    +x_0=0 +y_0=0 +ellps=sphere
                    +units=m +no_defs """
        projectLcc = Proj(projstring)
        origin_ll = reversed(dset_coords[0][0])  # Grab origin directly from database
        origin = projectLcc(*origin_ll)

        lat, lon = self._lat_lon
        coords = (lon, lat)
        coords = projectLcc(*coords)
        delta = np.subtract(coords, origin)
        ij = [int(round(x / 2000)) for x in delta]
        return tuple(reversed(ij))
=======
        self._df_dst = self._df.loc[self._df[self._id] == self._df[self._id].unique()[0], :]

        df_full = timeseries.gap_fill_data_frame(
            self._df_dst, self._t, self._freq
        )  # Gap fill so spring ahead is visible
        df_full.set_index(self._t, inplace=True)
        self._df_full = df_full

        years = df_full.index.year.unique()  # Years in data record
        num_years = len(years)

        plt.figure(figsize=(12, 20))

        for y in np.arange(num_years):
            dst_data = self._dst_dates.loc[self._dst_dates["year"] == years[y]]

            # Set spring ahead window to plot
            spring_start = pd.to_datetime(dst_data["start"]) - pd.Timedelta(hours=hour_window)
            spring_end = pd.to_datetime(dst_data["start"]) + pd.Timedelta(hours=hour_window)

            # Set fall back window to plot
            fall_start = pd.to_datetime(dst_data["end"]) - pd.Timedelta(hours=hour_window)
            fall_end = pd.to_datetime(dst_data["end"]) + pd.Timedelta(hours=hour_window)

            # Get data corresponding to each
            data_spring = df_full.loc[
                (df_full.index > spring_start.values[0]) & (df_full.index < spring_end.values[0])
            ]
            data_fall = df_full.loc[
                (df_full.index > fall_start.values[0]) & (df_full.index < fall_end.values[0])
            ]

            # Plot each as side-by-side subplots
            plt.subplot(num_years, 2, 2 * y + 1)
            if np.sum(~np.isnan(data_spring[self._w])) > 0:
                plt.plot(data_spring[self._w])
            plt.title(str(years[y]) + ", Spring")
            plt.ylabel("Power")
            plt.xlabel("Date")

            plt.subplot(num_years, 2, 2 * y + 2)
            if np.sum(~np.isnan(data_fall[self._w])) > 0:
                plt.plot(data_fall[self._w])
            plt.title(str(years[y]) + ", Fall")
            plt.ylabel("Power")
            plt.xlabel("Date")
>>>>>>> 86c23e43

    def ws_diurnal_prep(self, start_date="2007-01-01", end_date="2013-12-31"):

        """
        This method links into Wind Toolkit data on AWS as a data source, grabs wind speed data, and calculates diurnal hourly averages.
        These diurnal hourly averages are returned as a Pandas series.

        Args:
            start_date(:obj:'String'): start date to diurnal analysis (optional)
            end_date(:obj:'String'): end date to diurnal analysis (optional)


        Returns:
            ws_diurnal (Pandas Series): Series where each index corresponds to a different hour of the day and each value corresponds to the average windspeed
        """

<<<<<<< HEAD
        f = h5pyd.File("/nrel/wtk-us.h5", "r")

        # Setup date and time
        dt = f["datetime"]
        dt = pd.DataFrame({"datetime": dt[:]}, index=range(0, dt.shape[0]))
        dt["datetime"] = dt["datetime"].apply(dateutil.parser.parse)

        project_idx = self.indicesForCoord(f)

        try:
            coordinates = f["coordinates"][project_idx[0]][project_idx[1]]
        except ValueError:
            message = "Project coordinates are outside of the WIND Toolkit domain; aborting diurnal methods!"
            raise IndexError(message)

        print("y,x indices for project: \t\t {}".format(project_idx))
        print("Coordinates of project: \t {}".format(self._lat_lon))
        print("Coordinates of project: \t {}".format(coordinates))

        # Get wind speed at 80m from the specified lat/lon
        ws = f["windspeed_80m"]
        t_range = dt.loc[(dt.datetime >= start_date) & (dt.datetime < end_date)].index

        # Convert to dataframe
        ws_tseries = ws[min(t_range) : max(t_range) + 1, project_idx[0], project_idx[1]]
        ws_df = pd.DataFrame(index=dt.loc[t_range, "datetime"], data={"ws": ws_tseries})

        # Calculate diurnal profile of wind speed
        ws_diurnal = ws_df.groupby(ws_df.index.hour).mean()

        self._wtk_ws_diurnal = ws_diurnal

    def wtk_diurnal_plot(self):
=======
        self._max_min = pd.DataFrame(index=self._df.columns, columns={"max", "min"})
        self._max_min["max"] = self._df.max()
        self._max_min["min"] = self._df.min()

    def plot_by_id(self, x_axis=None, y_axis=None):
>>>>>>> 86c23e43

        """
        This method plots the WTK diurnal plot alongisde the hourly power averages of the df across all turbines

        Args:
            (None)

        Returns:
            (None)
        """

        sum_df = self._df.groupby(self._df[self._t])[self._w].sum().to_frame()
        # df_temp = sum_df.copy()
        # df_temp[self._t] = df_temp.index

<<<<<<< HEAD
        # df_diurnal = df_temp.groupby(df_temp[self._t].dt.hour)[self._w].mean()
        df_diurnal = sum_df.groupby(sum_df.index.hour)[self._w].mean()

        ws_norm = self._wtk_ws_diurnal / self._wtk_ws_diurnal.mean()
        df_norm = df_diurnal / df_diurnal.mean()

        plt.figure(figsize=(8, 5))
        plt.plot(ws_norm, label="WTK wind speed (UTC)")
        plt.plot(df_norm, label="QC power")
        plt.grid()
        plt.xlabel("Hour of day")
        plt.ylabel("Normalized values")
        plt.title("WTK and QC Timezone Comparison")
        plt.legend()
=======
        turbs = self._df[self._id].unique()
        num_turbs = len(turbs)
        num_rows = np.ceil(num_turbs / 4.0)

        plt.figure(figsize=(15, num_rows * 5))
        n = 1
        for t in turbs:
            plt.subplot(num_rows, 4, n)
            scada_sub = self._df.loc[self._df[self._id] == t, :]
            plt.scatter(scada_sub[x_axis], scada_sub[y_axis], s=5)
            n = n + 1
            plt.title(t)
            plt.xlabel(x_axis)
            plt.ylabel(y_axis)
        plt.tight_layout()
>>>>>>> 86c23e43
        plt.show()

    def corr_df_calc(self):
        """
<<<<<<< HEAD
        This method creates a correlation series that compares the current power data (with different shift thresholds) to wind speed data from the WTK with hourly resolution.
=======
        Produces histogram plot for each numeric column.
>>>>>>> 86c23e43

        Args:
            (None)

        Returns:
            (None)
        """

<<<<<<< HEAD
        self._df_diurnal = self._df.groupby(self._df[self._t].dt.hour)[self._w].mean()
        return_corr = np.empty((24))

        for i in np.arange(24):
            return_corr[i] = np.corrcoef(self._wtk_ws_diurnal["ws"], np.roll(self._df_diurnal, i))[
                0, 1
            ]

        self._hour_shift = pd.DataFrame(index=np.arange(24), data={"corr_by_hour": return_corr})
=======
        for c in self._df.columns:
            if (self._df[c].dtype == float) | (self._df[c].dtype == int):
                # plt.subplot(2,2,n)
                plt.figure(figsize=(8, 6))
                plt.hist(self._df[c].dropna(), 40)
                # n = n + 1
                plt.title(c)
                plt.ylabel("Count")
                plt.show()
>>>>>>> 86c23e43
<|MERGE_RESOLUTION|>--- conflicted
+++ resolved
@@ -1,4 +1,3 @@
-<<<<<<< HEAD
 """Creates the QualityControlDiagnosticSuite and specific data-based subclasses."""
 
 from abc import abstractmethod
@@ -6,35 +5,21 @@
 from datetime import time, datetime
 
 import pytz
-=======
->>>>>>> 86c23e43
 import h5pyd
 import numpy as np
 import pandas as pd
 import dateutil
 import matplotlib.pyplot as plt
 from pyproj import Proj
-<<<<<<< HEAD
 from dateutil import tz
 
 from operational_analysis import logging, logged_method_call
 from operational_analysis.toolkits import timeseries
 
-=======
-
-from operational_analysis import logging, logged_method_call
-from operational_analysis.toolkits import filters, timeseries, power_curve
-
->>>>>>> 86c23e43
 
 Number = Union[int, float]
 logger = logging.getLogger(__name__)
 
-<<<<<<< HEAD
-=======
-
-class WindToolKitQualityControlDiagnosticSuite(object):
->>>>>>> 86c23e43
 
 def _read_data(data: Union[pd.DataFrame, str]) -> pd.DataFrame:
     """Takes the `DataFrame` or file path and returns a `DataFrame`
@@ -77,14 +62,13 @@
 
 class QualityControlDiagnosticSuite:
     """This class defines key analytical procedures in a quality check process for turbine data.
-    After analyzing the data for missing and duplicate timestamps, timezones, Daylight Savings Time corrections, and extrema values,
-    the user can make informed decisions about how to handle the data.
+    After analyzing the data for missing and duplicate timestamps, timezones, Daylight Savings Time
+    corrections, and extrema values, the user can make informed decisions about how to handle the data.
     """
 
     @logged_method_call
     def __init__(
         self,
-<<<<<<< HEAD
         data: Union[pd.DataFrame, str],
         ws_field: str = "wmet_wdspd_avg",
         power_field: str = "wtur_W_avg",
@@ -94,17 +78,6 @@
         lat_lon: Tuple[Number, Number] = (0, 0),
         local_tz: str = "UTC",
         timezone_aware: bool = False,
-=======
-        df,
-        ws_field="wmet_wdspd_avg",
-        power_field="wtur_W_avg",
-        time_field="datetime",
-        id_field=None,
-        freq="10T",
-        lat_lon=(0, 0),
-        dst_subset="American",
-        check_tz=False,
->>>>>>> 86c23e43
     ):
         """
         Initialize QCAuto object with data and parameters.
@@ -116,12 +89,13 @@
          time_field(:obj: 'String'): String name of the time field to df
          id_field(:obj: 'String'): String name of the id field to df
          freq(:obj: 'String'): String representation of the resolution for the time field to df
-         lat_lon(:obj: 'tuple'): latitude and longitude of farm represented as a tuple; this is purely informational.
-         local_tz(:obj: 'String'): The `pytz`-compatible timezone for local time reference. Use `get_country_timezones()` to see
-            which timezones are available for your locality, by default UTC. This should be in the format of "Country/City"
-            or "Region/City" such as "America/Denver" or "Europe/Paris".
-         timezone_aware(:obj: `bool`): If True, this indicates the `time_field` column has timezone information embedded, and if
-            False, then there is no timezone information, by default False.
+         lat_lon(:obj: 'tuple'): latitude and longitude of farm represented as a tuple; this is
+            purely informational.
+         local_tz(:obj: 'String'): The `pytz`-compatible timezone for local time reference, by
+            default UTC. This should be in the format of "Country/City" or "Region/City" such as
+            "America/Denver" or "Europe/Paris".
+         timezone_aware(:obj: `bool`): If True, this indicates the `time_field` column has timezone
+            information embedded, and if False, then there is no timezone information, by default False.
         """
 
         logger.info("Initializing QC_Automation Object")
@@ -199,13 +173,7 @@
             self._df = self._df.tz_convert("UTC")
             self._df[self._t_utc] = self._df.index
 
-<<<<<<< HEAD
         self._df = self._determine_offset_dst(self._df)
-=======
-        if self._id is None:
-            self._id = "ID"
-            self._df["ID"] = "Data"
->>>>>>> 86c23e43
 
     @abstractmethod
     @logged_method_call
@@ -219,26 +187,7 @@
         Returns:
             (None)
         """
-<<<<<<< HEAD
         pass
-=======
-
-        logger.info("Identifying Time Duplications")
-        self.dup_time_identification()
-        logger.info("Identifying Time Gaps")
-        self.gap_time_identification()
-        logger.info("Grabbing DST Transition Times")
-        self.create_dst_df()
-
-        if self._check_tz:
-            logger.info("Evaluating timezone deviation from UTC")
-            self.ws_diurnal_prep()
-            self.corr_df_calc()
-
-        logger.info("Isolating Extrema Values")
-        self.max_min()
-        logger.info("QC Diagnostic Complete")
->>>>>>> 86c23e43
 
     def dup_time_identification(self):
         """
@@ -266,7 +215,6 @@
         """
         self._time_gaps = timeseries.find_time_gaps(self._df[self._t], freq=self._freq)
 
-<<<<<<< HEAD
     def max_min(self):
 
         """
@@ -274,24 +222,11 @@
 
         Args:
         (None)
-=======
-    def indicesForCoord(self, f):
-
-        """
-        This function finds the nearest x/y indices for a given lat/lon.
-        Rather than fetching the entire coordinates database, which is 500+ MB, this
-        uses the Proj4 library to find a nearby point and then converts to x/y indices.
-        This function relies on the Wind Toolkit HSDS API.
-
-        Args:
-            f (h5 file): file to be read in
->>>>>>> 86c23e43
 
         Returns:
         (None)
         """
 
-<<<<<<< HEAD
         self._max_min = pd.DataFrame(index=self._df.columns, columns={"max", "min"})
         self._max_min["max"] = self._df.max()
         self._max_min["min"] = self._df.min()
@@ -306,25 +241,6 @@
                 Timestamp on which to base the time window.
             hour_window (:obj:`pandas._libs.tslibs.timedeltas.Timedelta`): The number
                 length of the window, in hours.
-=======
-        dset_coords = f["coordinates"]
-        projstring = """+proj=lcc +lat_1=30 +lat_2=60
-                    +lat_0=38.47240422490422 +lon_0=-96.0
-                    +x_0=0 +y_0=0 +ellps=sphere
-                    +units=m +no_defs """
-        projectLcc = Proj(projstring)
-        origin_ll = reversed(dset_coords[0][0])  # Grab origin directly from database
-        origin = projectLcc(*origin_ll)
-
-        lat, lon = self._lat_lon
-        coords = (lon, lat)
-        coords = projectLcc(*coords)
-        delta = np.subtract(coords, origin)
-        ij = [int(round(x / 2000)) for x in delta]
-        return tuple(reversed(ij))
-
-    def ws_diurnal_prep(self, start_date="2007-01-01", end_date="2013-12-31"):
->>>>>>> 86c23e43
 
         Returns:
             (:obj:`pandas.DataFrame`): The filtered DataFrame object
@@ -345,7 +261,8 @@
         Produce a timeseries plot showing daylight savings events for each year using the passed data.
 
         Args:
-            hour_window(:obj: 'int'): number of hours outside of the Daylight Savings Time transitions to view in the plot (optional)
+            hour_window(:obj: 'int'): number of hours outside of the Daylight Savings Time
+            transitions to view in the plot (optional)
 
         Returns:
             (None)
@@ -388,26 +305,16 @@
             pass
         self._df_full = df_full
 
-<<<<<<< HEAD
         years = df_full[self._t].dt.year.unique()  # Years in data record
         num_years = len(years)
         hour_window = pd.Timedelta(hours=hour_window)
 
         plt.figure(figsize=(14, 20))
-=======
-        f = h5pyd.File("/nrel/wtk-us.h5", "r")
-
-        # Setup date and time
-        dt = f["datetime"]
-        dt = pd.DataFrame({"datetime": dt[:]}, index=range(0, dt.shape[0]))
-        dt["datetime"] = dt["datetime"].apply(dateutil.parser.parse)
->>>>>>> 86c23e43
 
         for i, year in enumerate(years):
             year_data = df_full.loc[df_full[self._t].dt.year == year]
             dst_dates = np.where(year_data[self._dst].values)[0]
 
-<<<<<<< HEAD
             # Break the plotting loop if there is a partial year without DST in the data
             if dst_dates.size == 0:
                 break
@@ -431,7 +338,6 @@
             plt.subplot(num_years, 2, 2 * i + 1)
             if np.sum(~np.isnan(data_spring[self._w])) > 0:
                 ix_filter, time_stamps = _remove_tz(data_spring, self._t)
-                # ix_filter &= np.all(data_spring[[self._t, self._w]].notna().values, axis=1)
                 plt.plot(
                     time_stamps[ix_filter],
                     data_spring.loc[ix_filter, self._w],
@@ -484,26 +390,6 @@
             plt.ylabel("Power")
             plt.xlabel("Date")
             plt.legend(loc="lower left")
-=======
-        print("y,x indices for project: \t\t {}".format(project_idx))
-        print("Coordinates of project: \t {}".format(self._lat_lon))
-        print(
-            "Coordinates of project: \t {}".format(f["coordinates"][project_idx[0]][project_idx[1]])
-        )
-
-        # Get wind speed at 80m from the specified lat/lon
-        ws = f["windspeed_80m"]
-        t_range = dt.loc[(dt.datetime >= start_date) & (dt.datetime < end_date)].index
-
-        # Convert to dataframe
-        ws_tseries = ws[min(t_range) : max(t_range) + 1, project_idx[0], project_idx[1]]
-        ws_df = pd.DataFrame(index=dt.loc[t_range, "datetime"], data={"ws": ws_tseries})
-
-        # Calculate diurnal profile of wind speed
-        ws_diurnal = ws_df.groupby(ws_df.index.hour).mean()
-
-        self._wtk_ws_diurnal = ws_diurnal
->>>>>>> 86c23e43
 
         plt.tight_layout()
         plt.show()
@@ -511,19 +397,13 @@
     def plot_by_id(self, x_axis=None, y_axis=None):
 
         """
-<<<<<<< HEAD
-        This is generalized function that allows the user to plot any two fields against each other with unique plots for each unique ID.
-        For scada data, this function produces turbine plots and for meter data, this will return a single plot.
+        This is generalized function that allows the user to plot any two fields against each other
+        with unique plots for each unique ID. For scada data, this function produces turbine plots
+        and for meter data, this will return a single plot.
 
         Args:
             x_axis(:obj:'String'): Independent variable to plot (default is windspeed field)
             y_axis(:obj:'String'): Dependent variable to plot (default is power field)
-=======
-        This method plots the WTK diurnal plot alongisde the hourly power averages of the df across all turbines
-
-        Args:
-            (None)
->>>>>>> 86c23e43
 
         Returns:
             (None)
@@ -531,7 +411,6 @@
         if x_axis is None:
             x_axis = self._ws
 
-<<<<<<< HEAD
         if y_axis is None:
             y_axis = self._w
 
@@ -550,26 +429,6 @@
             plt.xlabel(x_axis)
             plt.ylabel(y_axis)
         plt.tight_layout()
-=======
-        sum_df = self._df.groupby(self._df[self._t])[self._w].sum().to_frame()
-        # df_temp = sum_df.copy()
-        # df_temp[self._t] = df_temp.index
-
-        # df_diurnal = df_temp.groupby(df_temp[self._t].dt.hour)[self._w].mean()
-        df_diurnal = sum_df.groupby(sum_df.index.hour)[self._w].mean()
-
-        ws_norm = self._wtk_ws_diurnal / self._wtk_ws_diurnal.mean()
-        df_norm = df_diurnal / df_diurnal.mean()
-
-        plt.figure(figsize=(8, 5))
-        plt.plot(ws_norm, label="WTK wind speed (UTC)")
-        plt.plot(df_norm, label="QC power")
-        plt.grid()
-        plt.xlabel("Hour of day")
-        plt.ylabel("Normalized values")
-        plt.title("WTK and QC Timezone Comparison")
-        plt.legend()
->>>>>>> 86c23e43
         plt.show()
 
     def column_histograms(self):
@@ -583,7 +442,6 @@
             (None)
         """
 
-<<<<<<< HEAD
         for c in self._df.columns:
             if (self._df[c].dtype == float) | (self._df[c].dtype == int):
                 # plt.subplot(2,2,n)
@@ -626,14 +484,16 @@
          time_field(:obj: 'String'): String name of the time field to df
          id_field(:obj: 'String'): String name of the id field to df
          freq(:obj: 'String'): String representation of the resolution for the time field to df
-         lat_lon(:obj: 'tuple'): latitude and longitude of farm represented as a tuple; this is purely informational.
-         local_tz(:obj: 'String'): The `pytz`-compatible timezone for local time reference. Use `get_country_timezones()` to see
-            which timezones are available for your locality, by default UTC. This should be in the format of "Country/City"
-            or "Region/City" such as "America/Denver" or "Europe/Paris".
-         timezone_aware(:obj: `bool`): If True, this indicates the `time_field` column has timezone information embedded, and if
-            False, then there is no timezone information, by default False.
-         check_tz(:obj: 'bool'): Boolean on whether to use WIND Toolkit data to assess timezone of data, by default False. This
-            should only be set to `True` when the `lat_lon` fall within the WIND Toolkit parameters.
+         lat_lon(:obj: 'tuple'): latitude and longitude of farm represented as a tuple; this is
+            purely informational.
+         local_tz(:obj: 'String'): The `pytz`-compatible timezone for local time reference, by
+            default UTC. This should be in the format of "Country/City" or "Region/City" such as
+            "America/Denver" or "Europe/Paris".
+         timezone_aware(:obj: `bool`): If True, this indicates the `time_field` column has timezone
+            information embedded, and if False, then there is no timezone information, by default False.
+         check_tz(:obj: 'bool'): Boolean on whether to use WIND Toolkit data to assess timezone of
+            data, by default False. This should only be set to `True` when the `lat_lon` fall within
+            the WIND Toolkit parameters.
         """
         super().__init__(
             data=data,
@@ -647,111 +507,6 @@
             timezone_aware=timezone_aware,
         )
         self._check_tz = check_tz
-=======
-        self._df_diurnal = self._df.groupby(self._df[self._t].dt.hour)[self._w].mean()
-        return_corr = np.empty((24))
-
-        for i in np.arange(24):
-            return_corr[i] = np.corrcoef(self._wtk_ws_diurnal["ws"], np.roll(self._df_diurnal, i))[
-                0, 1
-            ]
-
-        self._hour_shift = pd.DataFrame(index=np.arange(24), data={"corr_by_hour": return_corr})
-
-    def create_dst_df(self):
-        if self._dst_subset == "American":
-            # American DST Transition Dates (Local Time)
-            self._dst_dates = pd.DataFrame()
-            self._dst_dates["year"] = [
-                2008,
-                2009,
-                2010,
-                2011,
-                2012,
-                2013,
-                2014,
-                2015,
-                2016,
-                2017,
-                2018,
-                2019,
-            ]
-            self._dst_dates["start"] = [
-                "3/9/08 2:00",
-                "3/8/09 2:00",
-                "3/14/10 2:00",
-                "3/13/11 2:00",
-                "3/11/12 2:00",
-                "3/10/13 2:00",
-                "3/9/14 2:00",
-                "3/8/15 2:00",
-                "3/13/16 2:00",
-                "3/12/17 2:00",
-                "3/11/18 2:00",
-                "3/10/19 2:00",
-            ]
-            self._dst_dates["end"] = [
-                "11/2/08 2:00",
-                "11/1/09 2:00",
-                "11/7/10 2:00",
-                "11/6/11 2:00",
-                "11/4/12 2:00",
-                "11/3/13 2:00",
-                "11/2/14 2:00",
-                "11/1/15 2:00",
-                "11/6/16 2:00",
-                "11/5/17 2:00",
-                "11/4/18 2:00",
-                "11/3/19 2:00",
-            ]
-        else:
-            # European DST Transition Dates (Local Time)
-            self._dst_dates = pd.DataFrame()
-            self._dst_dates["year"] = [
-                2008,
-                2009,
-                2010,
-                2011,
-                2012,
-                2013,
-                2014,
-                2015,
-                2016,
-                2017,
-                2018,
-                2019,
-            ]
-            self._dst_dates["start"] = [
-                "3/30/08 2:00",
-                "3/29/09 2:00",
-                "3/28/10 2:00",
-                "3/27/11 2:00",
-                "3/25/12 2:00",
-                "3/31/13 2:00",
-                "3/30/14 2:00",
-                "3/29/15 2:00",
-                "3/27/16 2:00",
-                "3/26/17 2:00",
-                "3/25/18 2:00",
-                "3/31/19 2:00",
-            ]
-            self._dst_dates["end"] = [
-                "10/26/08 3:00",
-                "10/25/09 3:00",
-                "10/31/10 3:00",
-                "10/30/11 3:00",
-                "10/28/12 3:00",
-                "10/27/13 3:00",
-                "10/26/14 3:00",
-                "10/25/15 3:00",
-                "10/30/16 3:00",
-                "10/29/17 3:00",
-                "10/28/18 3:00",
-                "10/27/19 3:00",
-            ]
-
-    def daylight_savings_plot(self, hour_window=3):
->>>>>>> 86c23e43
 
     @logged_method_call
     def run(self):
@@ -765,7 +520,6 @@
             (None)
         """
 
-<<<<<<< HEAD
         logger.info("Identifying Time Duplications")
         self.dup_time_identification()
         logger.info("Identifying Time Gaps")
@@ -813,60 +567,13 @@
         delta = np.subtract(coords, origin)
         ij = [int(round(x / 2000)) for x in delta]
         return tuple(reversed(ij))
-=======
-        self._df_dst = self._df.loc[self._df[self._id] == self._df[self._id].unique()[0], :]
-
-        df_full = timeseries.gap_fill_data_frame(
-            self._df_dst, self._t, self._freq
-        )  # Gap fill so spring ahead is visible
-        df_full.set_index(self._t, inplace=True)
-        self._df_full = df_full
-
-        years = df_full.index.year.unique()  # Years in data record
-        num_years = len(years)
-
-        plt.figure(figsize=(12, 20))
-
-        for y in np.arange(num_years):
-            dst_data = self._dst_dates.loc[self._dst_dates["year"] == years[y]]
-
-            # Set spring ahead window to plot
-            spring_start = pd.to_datetime(dst_data["start"]) - pd.Timedelta(hours=hour_window)
-            spring_end = pd.to_datetime(dst_data["start"]) + pd.Timedelta(hours=hour_window)
-
-            # Set fall back window to plot
-            fall_start = pd.to_datetime(dst_data["end"]) - pd.Timedelta(hours=hour_window)
-            fall_end = pd.to_datetime(dst_data["end"]) + pd.Timedelta(hours=hour_window)
-
-            # Get data corresponding to each
-            data_spring = df_full.loc[
-                (df_full.index > spring_start.values[0]) & (df_full.index < spring_end.values[0])
-            ]
-            data_fall = df_full.loc[
-                (df_full.index > fall_start.values[0]) & (df_full.index < fall_end.values[0])
-            ]
-
-            # Plot each as side-by-side subplots
-            plt.subplot(num_years, 2, 2 * y + 1)
-            if np.sum(~np.isnan(data_spring[self._w])) > 0:
-                plt.plot(data_spring[self._w])
-            plt.title(str(years[y]) + ", Spring")
-            plt.ylabel("Power")
-            plt.xlabel("Date")
-
-            plt.subplot(num_years, 2, 2 * y + 2)
-            if np.sum(~np.isnan(data_fall[self._w])) > 0:
-                plt.plot(data_fall[self._w])
-            plt.title(str(years[y]) + ", Fall")
-            plt.ylabel("Power")
-            plt.xlabel("Date")
->>>>>>> 86c23e43
 
     def ws_diurnal_prep(self, start_date="2007-01-01", end_date="2013-12-31"):
 
         """
-        This method links into Wind Toolkit data on AWS as a data source, grabs wind speed data, and calculates diurnal hourly averages.
-        These diurnal hourly averages are returned as a Pandas series.
+        This method links into Wind Toolkit data on AWS as a data source, grabs wind speed data,
+        and calculates diurnal hourly averages. These diurnal hourly averages are returned as a
+        Pandas series.
 
         Args:
             start_date(:obj:'String'): start date to diurnal analysis (optional)
@@ -874,10 +581,10 @@
 
 
         Returns:
-            ws_diurnal (Pandas Series): Series where each index corresponds to a different hour of the day and each value corresponds to the average windspeed
-        """
-
-<<<<<<< HEAD
+            ws_diurnal (Pandas Series): Series where each index corresponds to a different hour of
+            the day and each value corresponds to the average windspeed
+        """
+
         f = h5pyd.File("/nrel/wtk-us.h5", "r")
 
         # Setup date and time
@@ -911,13 +618,6 @@
         self._wtk_ws_diurnal = ws_diurnal
 
     def wtk_diurnal_plot(self):
-=======
-        self._max_min = pd.DataFrame(index=self._df.columns, columns={"max", "min"})
-        self._max_min["max"] = self._df.max()
-        self._max_min["min"] = self._df.min()
-
-    def plot_by_id(self, x_axis=None, y_axis=None):
->>>>>>> 86c23e43
 
         """
         This method plots the WTK diurnal plot alongisde the hourly power averages of the df across all turbines
@@ -933,7 +633,6 @@
         # df_temp = sum_df.copy()
         # df_temp[self._t] = df_temp.index
 
-<<<<<<< HEAD
         # df_diurnal = df_temp.groupby(df_temp[self._t].dt.hour)[self._w].mean()
         df_diurnal = sum_df.groupby(sum_df.index.hour)[self._w].mean()
 
@@ -948,41 +647,20 @@
         plt.ylabel("Normalized values")
         plt.title("WTK and QC Timezone Comparison")
         plt.legend()
-=======
-        turbs = self._df[self._id].unique()
-        num_turbs = len(turbs)
-        num_rows = np.ceil(num_turbs / 4.0)
-
-        plt.figure(figsize=(15, num_rows * 5))
-        n = 1
-        for t in turbs:
-            plt.subplot(num_rows, 4, n)
-            scada_sub = self._df.loc[self._df[self._id] == t, :]
-            plt.scatter(scada_sub[x_axis], scada_sub[y_axis], s=5)
-            n = n + 1
-            plt.title(t)
-            plt.xlabel(x_axis)
-            plt.ylabel(y_axis)
-        plt.tight_layout()
->>>>>>> 86c23e43
         plt.show()
 
     def corr_df_calc(self):
         """
-<<<<<<< HEAD
-        This method creates a correlation series that compares the current power data (with different shift thresholds) to wind speed data from the WTK with hourly resolution.
-=======
-        Produces histogram plot for each numeric column.
->>>>>>> 86c23e43
-
-        Args:
-            (None)
-
-        Returns:
-            (None)
-        """
-
-<<<<<<< HEAD
+        This method creates a correlation series that compares the current power data (with
+        different shift thresholds) to wind speed data from the WTK with hourly resolution.
+
+        Args:
+            (None)
+
+        Returns:
+            (None)
+        """
+
         self._df_diurnal = self._df.groupby(self._df[self._t].dt.hour)[self._w].mean()
         return_corr = np.empty((24))
 
@@ -991,15 +669,4 @@
                 0, 1
             ]
 
-        self._hour_shift = pd.DataFrame(index=np.arange(24), data={"corr_by_hour": return_corr})
-=======
-        for c in self._df.columns:
-            if (self._df[c].dtype == float) | (self._df[c].dtype == int):
-                # plt.subplot(2,2,n)
-                plt.figure(figsize=(8, 6))
-                plt.hist(self._df[c].dropna(), 40)
-                # n = n + 1
-                plt.title(c)
-                plt.ylabel("Count")
-                plt.show()
->>>>>>> 86c23e43
+        self._hour_shift = pd.DataFrame(index=np.arange(24), data={"corr_by_hour": return_corr})