import pandas as pd
from operational_analysis.types import PlantData
import numpy as np
from operational_analysis.toolkits.unit_conversion import convert_power_to_energy
from operational_analysis.toolkits.met_data_processing import compute_wind_direction
from dateutil.parser import parse
import urllib

class TurbineExampleProject(PlantData):
    """This class loads data for NREL's GE Turbine into a PlantData object"""

    def __init__(self, path="data", name="turbine_example", engine="pandas"):

        self._scada_freq = '10T'

        super(TurbineExampleProject, self).__init__(path, name, engine, toolkit=[])

    def prepare(self):
        self.scada.load(self._path, "scada_10min_4cols", "csv")
        self.scada.rename_columns({"time": "dttm",
                                   "wtur_W_avg": "kw",
                                   "wmet_wDir_avg": "nacelle_position",
                                   "wmet_wdspd_avg": "wind_speed"})
        self.scada.df.set_index('time', inplace=True, drop=False)
        self.scada.df.drop(['dttm', 'kw', 'nacelle_position', 'wind_speed'], axis=1, inplace=True)
        self.scada.normalize_time_to_datetime("%Y-%m-%d %H:%M:%S")

        self.fix_data_issues()

    def fix_data_issues(self):
        """
        TODO: Remove this method!
        This is a temporary method to remedy the data issues in this example project so it can be used for testing.
        """
        p = self
        # Project doesn't have turbine ids, but analysis requires it.
        p.scada.df["id"] = "T0"
        p.scada.df.index = pd.to_datetime(p.scada.df.index)

        # Project is missing reanalysis data, but analysis requires it.
        def generate_reanal(index):
            d = pd.DataFrame(index=index)
            d["u_ms"] = np.random.random(d.shape[0]) * 15
            d["v_ms"] = np.random.random(d.shape[0]) * 15
            d["windspeed_ms"] = np.sqrt(d["u_ms"]**2 + d["v_ms"]**2)
            d["winddirection_deg"] = compute_wind_direction(d["u_ms"], d["v_ms"])
            d["rho_kgm-3"] = np.random.random(d.shape[0]) * 20
            return d
        
        index_reanal = pd.date_range(start = '1990-01-01', end = '2017-12-31')
        p._reanalysis._product['merra2'].df = generate_reanal(index_reanal)
        p._reanalysis._product['erai'].df = generate_reanal(index_reanal)
        p._reanalysis._product['ncep2'].df = generate_reanal(index_reanal)

        # Project is missing energy column
<<<<<<< HEAD
        p.scada.df['energy_kwh'] = convert_power_to_energy(p.scada.df['power_kw'], sample_rate_min=10.0)

class TurbineEngieOpenData(PlantData):
    """This class loads wind turbine data from the engie open data platform  https://opendata-renewables.engie.com"""

    def __init__(self, name, start_date ,end_date , engine="pandas"):
        """
        Create a turbine based on data loaded from the engie open data platform.

        Args:
            name(string): uniqiue name (wind_turbine_name) of the wind turbine in the engie open data platform
            start_date(string): start date of the data to be loaded into the object (%d.%m.%y %H:%M)
            end_date(string): end date of the data to be loaded into the object (%d.%m.%y %H:%M)

        Returns:
            New object
        """
        path = ""
        self._start_date = start_date
        self._end_date = end_date
        super(TurbineEngieOpenData, self).__init__(path, name, engine, toolkit=[])

    def prepare(self):
        #The Engie Open Data set consists of two data sets, 2013 - 2016 and 2017 - 2020. The data is collected from 
        #the two sources depending on the selected period
        self._urls = []
        if parse(self._start_date,dayfirst=True).year <= 2016:
             self._urls.append('https://opendata-renewables.engie.com/api/v2/catalog/datasets/la-haute-borne-data'
                               +'-2013-2016/exports/json?where=wind_turbine_name%20%3D%20%22')
        elif parse(self._start_date,dayfirst=True).year > 2016 or parse(self._end_date.year,dayfirst=True).year > 2016:
             self._urls.append('https://opendata-renewables.engie.com/api/v2/catalog/datasets/la-haute-borne-data'
                               +'-2017-2020/exports/json?where=wind_turbine_name%20%3D%20%22')
        for url in self._urls:
            url = (url + self._name+'%22%20and%20date_time%20%3E%3D%20%22'
                 +urllib.parse.quote(self._start_date)+'%22%20and%20date_time%20%3C%3D%20%22'
                 +urllib.parse.quote(self._end_date)+'%22&rows=-1&pretty=false&timezone=UTC')
            if self.scada.df is None:
                 self.scada.df = pd.read_json(url,orient='columns')
            else:
                 self.scada.df.append(pd.read_json(url,orient='columns'), ignore_index=True)
        self.scada.rename_columns({"time": "date_time",
                                   "power_kw": "p_avg",
                                   "winddirection_deg": "wa_avg",
                                   "windspeed_ms": "ws_avg"})
        self.scada.df.set_index('time', inplace=True, drop=False)
        self.scada.df.drop(['date_time', 'p_avg', 'wa_avg', 'ws_avg'], axis=1, inplace=True)
=======
        p.scada.df['energy_kwh'] = convert_power_to_energy(p.scada.df['wtur_W_avg'], sample_rate_min='10T')
>>>>>>> 92091df4
<|MERGE_RESOLUTION|>--- conflicted
+++ resolved
@@ -53,8 +53,7 @@
         p._reanalysis._product['ncep2'].df = generate_reanal(index_reanal)
 
         # Project is missing energy column
-<<<<<<< HEAD
-        p.scada.df['energy_kwh'] = convert_power_to_energy(p.scada.df['power_kw'], sample_rate_min=10.0)
+        p.scada.df['energy_kwh'] = convert_power_to_energy(p.scada.df['wtur_W_avg'], sample_rate_min='10T')
 
 class TurbineEngieOpenData(PlantData):
     """This class loads wind turbine data from the engie open data platform  https://opendata-renewables.engie.com"""
@@ -99,7 +98,4 @@
                                    "winddirection_deg": "wa_avg",
                                    "windspeed_ms": "ws_avg"})
         self.scada.df.set_index('time', inplace=True, drop=False)
-        self.scada.df.drop(['date_time', 'p_avg', 'wa_avg', 'ws_avg'], axis=1, inplace=True)
-=======
-        p.scada.df['energy_kwh'] = convert_power_to_energy(p.scada.df['wtur_W_avg'], sample_rate_min='10T')
->>>>>>> 92091df4
+        self.scada.df.drop(['date_time', 'p_avg', 'wa_avg', 'ws_avg'], axis=1, inplace=True)