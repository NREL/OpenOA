--- conflicted
+++ resolved
@@ -1,30 +1,33 @@
 import unittest
+
 import numpy as np
 import pandas as pd
 from numpy import testing as nptest
+from examples.project_ENGIE import Project_Engie
 
 from operational_analysis.methods import plant_analysis
-from examples.project_ENGIE import Project_Engie
+
 
 class TestPandasPrufPlantAnalysis(unittest.TestCase):
-    
     def setUp(self):
         np.random.seed(42)
 
         # Set up data to use for testing (ENGIE example plant)
-        self.project = Project_Engie('./examples/data/la_haute_borne')
+        self.project = Project_Engie("./examples/data/la_haute_borne")
         self.project.prepare()
 
     # Test inputs to the regression model, at monthly time resolution
     def test_plant_analysis(self):
-        
+
         # ____________________________________________________________________
         # Test inputs to the regression model, at monthly time resolution
-        self.analysis = plant_analysis.MonteCarloAEP(self.project, 
-                                                      reanal_products=['merra2', 'era5'],
-                                                      time_resolution = 'M',
-                                                      reg_temperature = True, 
-                                                      reg_winddirection = True)
+        self.analysis = plant_analysis.MonteCarloAEP(
+            self.project,
+            reanal_products=["merra2", "era5"],
+            time_resolution="M",
+            reg_temperature=True,
+            reg_winddirection=True,
+        )
         df = self.analysis._aggregate.df
 
         # Check the pre-processing functions
@@ -34,12 +37,14 @@
 
         # ____________________________________________________________________
         # Test linear regression model, at monthly time resolution
-        self.analysis = plant_analysis.MonteCarloAEP(self.project, 
-                                                      reanal_products=['merra2', 'era5'],
-                                                      time_resolution = 'M',
-                                                      reg_model = 'lin',
-                                                      reg_temperature = False, 
-                                                      reg_winddirection = False)
+        self.analysis = plant_analysis.MonteCarloAEP(
+            self.project,
+            reanal_products=["merra2", "era5"],
+            time_resolution="M",
+            reg_model="lin",
+            reg_temperature=False,
+            reg_winddirection=False,
+        )
         # Run Monte Carlo AEP analysis, confirm the results are consistent
         self.analysis.run(num_sim=10)
         sim_results = self.analysis.results
@@ -47,12 +52,14 @@
 
         # ____________________________________________________________________
         # Test GAM regression model (can be used at daily time resolution only)
-        self.analysis = plant_analysis.MonteCarloAEP(self.project, 
-                                                      reanal_products=['merra2', 'era5'],
-                                                      time_resolution = 'D',
-                                                      reg_model = 'gam',
-                                                      reg_temperature = True, 
-                                                      reg_winddirection = True)
+        self.analysis = plant_analysis.MonteCarloAEP(
+            self.project,
+            reanal_products=["merra2", "era5"],
+            time_resolution="D",
+            reg_model="gam",
+            reg_temperature=True,
+            reg_winddirection=True,
+        )
         # Run Monte Carlo AEP analysis, confirm the results are consistent
         self.analysis.run(num_sim=5)
         sim_results = self.analysis.results
@@ -60,12 +67,14 @@
 
         # ____________________________________________________________________
         # Test GBM regression model (can be used at daily time resolution only)
-        self.analysis = plant_analysis.MonteCarloAEP(self.project, 
-                                                      reanal_products=['era5'],
-                                                      time_resolution = 'D',
-                                                      reg_model = 'gbm',
-                                                      reg_temperature = True, 
-                                                      reg_winddirection = False)
+        self.analysis = plant_analysis.MonteCarloAEP(
+            self.project,
+            reanal_products=["era5"],
+            time_resolution="D",
+            reg_model="gbm",
+            reg_temperature=True,
+            reg_winddirection=False,
+        )
         # Run Monte Carlo AEP analysis, confirm the results are consistent
         self.analysis.run(num_sim=5)
         sim_results = self.analysis.results
@@ -73,12 +82,14 @@
 
         # ____________________________________________________________________
         # Test ETR regression model (can be used at daily time resolution only)
-        self.analysis = plant_analysis.MonteCarloAEP(self.project, 
-                                                      reanal_products=['merra2'],
-                                                      time_resolution = 'D',
-                                                      reg_model = 'etr',
-                                                      reg_temperature = False, 
-                                                      reg_winddirection = False)
+        self.analysis = plant_analysis.MonteCarloAEP(
+            self.project,
+            reanal_products=["merra2"],
+            time_resolution="D",
+            reg_model="etr",
+            reg_temperature=False,
+            reg_winddirection=False,
+        )
         # Run Monte Carlo AEP analysis, confirm the results are consistent
         self.analysis.run(num_sim=5)
         sim_results = self.analysis.results
@@ -86,189 +97,198 @@
 
     def check_process_revenue_meter_energy_monthly(self, df):
         # Energy Nan flags are all zero
-        nptest.assert_array_equal(df['energy_nan_perc'].values, np.repeat(0.0, df.shape[0]))
+        nptest.assert_array_equal(df["energy_nan_perc"].values, np.repeat(0.0, df.shape[0]))
 
         # Expected number of days per month are equal to number of actual days
-        nptest.assert_array_equal(df['num_days_expected'], df['num_days_actual'])
+        nptest.assert_array_equal(df["num_days_expected"], df["num_days_actual"])
 
         # Check a few energy values
         expected_gwh = pd.Series([0.692400, 1.471730, 0.580035])
-        actual_gwh = df.loc[pd.to_datetime(['2014-06-01', '2014-12-01', '2015-10-01']), 'energy_gwh']
+        actual_gwh = df.loc[
+            pd.to_datetime(["2014-06-01", "2014-12-01", "2015-10-01"]), "energy_gwh"
+        ]
         nptest.assert_array_almost_equal(expected_gwh, actual_gwh)
 
     def check_process_loss_estimates_monthly(self, df):
         # Availablity, curtailment nan fields both 0, NaN flag is all False
-        nptest.assert_array_equal(df['avail_nan_perc'].values, np.repeat(0.0, df.shape[0]))
-        nptest.assert_array_equal(df['curt_nan_perc'].values, np.repeat(0.0, df.shape[0]))
-        nptest.assert_array_equal(df['nan_flag'].values, np.repeat(False, df.shape[0]))
-        
+        nptest.assert_array_equal(df["avail_nan_perc"].values, np.repeat(0.0, df.shape[0]))
+        nptest.assert_array_equal(df["curt_nan_perc"].values, np.repeat(0.0, df.shape[0]))
+        nptest.assert_array_equal(df["nan_flag"].values, np.repeat(False, df.shape[0]))
+
         # Check a few reported availabilty and curtailment values
         expected_avail_gwh = pd.Series([0.029417, 0.021005, 0.000444])
         expected_curt_gwh = pd.Series([0.013250, 0.000000, 0.000000])
         expected_avail_pct = pd.Series([0.040019, 0.014071, 0.000765])
         expected_curt_pct = pd.Series([0.018026, 0.000000, 0.000000])
-        
-        date_ind = pd.to_datetime(['2014-06-01', '2014-12-01', '2015-10-01'])
-
-        nptest.assert_array_almost_equal(expected_avail_gwh, df.loc[date_ind, 'availability_gwh'])
-        nptest.assert_array_almost_equal(expected_curt_gwh, df.loc[date_ind, 'curtailment_gwh'])
-        nptest.assert_array_almost_equal(expected_avail_pct, df.loc[date_ind, 'availability_pct'])
-        nptest.assert_array_almost_equal(expected_curt_pct, df.loc[date_ind, 'curtailment_pct'])
+
+        date_ind = pd.to_datetime(["2014-06-01", "2014-12-01", "2015-10-01"])
+
+        nptest.assert_array_almost_equal(expected_avail_gwh, df.loc[date_ind, "availability_gwh"])
+        nptest.assert_array_almost_equal(expected_curt_gwh, df.loc[date_ind, "curtailment_gwh"])
+        nptest.assert_array_almost_equal(expected_avail_pct, df.loc[date_ind, "availability_pct"])
+        nptest.assert_array_almost_equal(expected_curt_pct, df.loc[date_ind, "curtailment_pct"])
 
     def check_process_reanalysis_data_monthly(self, df):
         # Check a few wind speed values
         expected_merra2 = pd.Series([5.43, 6.87, 5.03])
         expected_era5 = pd.Series([5.21, 6.72, 5.24])
 
-        date_ind = pd.to_datetime(['2014-06-01', '2014-12-01', '2015-10-01'])
-
-        nptest.assert_array_almost_equal(expected_merra2, df.loc[date_ind, 'merra2'], decimal = 2)
-        nptest.assert_array_almost_equal(expected_era5, df.loc[date_ind, 'era5'], decimal = 2)
-        
+        date_ind = pd.to_datetime(["2014-06-01", "2014-12-01", "2015-10-01"])
+
+        nptest.assert_array_almost_equal(expected_merra2, df.loc[date_ind, "merra2"], decimal=2)
+        nptest.assert_array_almost_equal(expected_era5, df.loc[date_ind, "era5"], decimal=2)
+
         # Check a few wind direction values
         expected_merra2_wd = pd.Series([11.7, 250.9, 123.7])
         expected_era5_wd = pd.Series([23.4, 253.1, 121.3])
 
-        date_ind = pd.to_datetime(['2014-06-01', '2014-12-01', '2015-10-01'])
-
-        nptest.assert_array_almost_equal(expected_merra2_wd, df.loc[date_ind, 'merra2_wd'], decimal = 1)
-        nptest.assert_array_almost_equal(expected_era5_wd, df.loc[date_ind, 'era5_wd'], decimal = 1)
-        
+        date_ind = pd.to_datetime(["2014-06-01", "2014-12-01", "2015-10-01"])
+
+        nptest.assert_array_almost_equal(
+            expected_merra2_wd, df.loc[date_ind, "merra2_wd"], decimal=1
+        )
+        nptest.assert_array_almost_equal(expected_era5_wd, df.loc[date_ind, "era5_wd"], decimal=1)
+
         # Check a few temperature values
         expected_merra2_temp = pd.Series([289.9, 275.3, 281.7])
         expected_era5_temp = pd.Series([290.8, 276.6, 282.7])
 
-        date_ind = pd.to_datetime(['2014-06-01', '2014-12-01', '2015-10-01'])
-
-        nptest.assert_array_almost_equal(expected_merra2_temp, df.loc[date_ind, 'merra2_temperature_K'],decimal = 1)
-        nptest.assert_array_almost_equal(expected_era5_temp, df.loc[date_ind, 'era5_temperature_K'], decimal = 1)       
+        date_ind = pd.to_datetime(["2014-06-01", "2014-12-01", "2015-10-01"])
+
+        nptest.assert_array_almost_equal(
+            expected_merra2_temp, df.loc[date_ind, "merra2_temperature_K"], decimal=1
+        )
+        nptest.assert_array_almost_equal(
+            expected_era5_temp, df.loc[date_ind, "era5_temperature_K"], decimal=1
+        )
 
     def check_process_revenue_meter_energy_daily(self, df):
         # Energy Nan flags are all zero
-        nptest.assert_array_equal(df['energy_nan_perc'].values, np.repeat(0.0, df.shape[0]))
+        nptest.assert_array_equal(df["energy_nan_perc"].values, np.repeat(0.0, df.shape[0]))
 
         # Check a few energy values
         expected_gwh = pd.Series([0.0848525, 0.0253657, 0.0668642])
-        actual_gwh = df.loc[pd.to_datetime(['2014-01-02', '2014-10-12', '2015-12-28']), 'energy_gwh']
+        actual_gwh = df.loc[
+            pd.to_datetime(["2014-01-02", "2014-10-12", "2015-12-28"]), "energy_gwh"
+        ]
         nptest.assert_array_almost_equal(expected_gwh, actual_gwh)
 
     def check_process_loss_estimates_daily(self, df):
         # Availablity, curtailment nan fields both 0, NaN flag is all False
-        nptest.assert_array_equal(df['avail_nan_perc'].values, np.repeat(0.0, df.shape[0]))
-        nptest.assert_array_equal(df['curt_nan_perc'].values, np.repeat(0.0, df.shape[0]))
-        nptest.assert_array_equal(df['nan_flag'].values, np.repeat(False, df.shape[0]))
-        
+        nptest.assert_array_equal(df["avail_nan_perc"].values, np.repeat(0.0, df.shape[0]))
+        nptest.assert_array_equal(df["curt_nan_perc"].values, np.repeat(0.0, df.shape[0]))
+        nptest.assert_array_equal(df["nan_flag"].values, np.repeat(False, df.shape[0]))
+
         # Check a few reported availabilty and curtailment values
         expected_avail_gwh = pd.Series([0.0000483644, 0.000000, 0.000000])
         expected_curt_gwh = pd.Series([0.000000, 0.00019581, 0.000000])
         expected_avail_pct = pd.Series([0.000569658, 0.000000, 0.000000])
         expected_curt_pct = pd.Series([0.000000, 0.00766034, 0.000000])
-        
-        date_ind = pd.to_datetime(['2014-01-02', '2014-10-12', '2015-12-28'])
-
-        nptest.assert_array_almost_equal(expected_avail_gwh, df.loc[date_ind, 'availability_gwh'])
-        nptest.assert_array_almost_equal(expected_curt_gwh, df.loc[date_ind, 'curtailment_gwh'])
-        nptest.assert_array_almost_equal(expected_avail_pct, df.loc[date_ind, 'availability_pct'])
-        nptest.assert_array_almost_equal(expected_curt_pct, df.loc[date_ind, 'curtailment_pct'])
+
+        date_ind = pd.to_datetime(["2014-01-02", "2014-10-12", "2015-12-28"])
+
+        nptest.assert_array_almost_equal(expected_avail_gwh, df.loc[date_ind, "availability_gwh"])
+        nptest.assert_array_almost_equal(expected_curt_gwh, df.loc[date_ind, "curtailment_gwh"])
+        nptest.assert_array_almost_equal(expected_avail_pct, df.loc[date_ind, "availability_pct"])
+        nptest.assert_array_almost_equal(expected_curt_pct, df.loc[date_ind, "curtailment_pct"])
 
     def check_process_reanalysis_data_daily(self, df):
         # Check a few wind speed values
         expected_merra2 = pd.Series([11.02, 7.04, 8.42])
         expected_era5 = pd.Series([10.48, 7.71, 9.61])
 
-        date_ind = pd.to_datetime(['2014-01-02', '2014-10-12', '2015-12-28'])
-
-        nptest.assert_array_almost_equal(expected_merra2, df.loc[date_ind, 'merra2'],decimal = 2)
-        nptest.assert_array_almost_equal(expected_era5, df.loc[date_ind, 'era5'], decimal = 2)
-        
+        date_ind = pd.to_datetime(["2014-01-02", "2014-10-12", "2015-12-28"])
+
+        nptest.assert_array_almost_equal(expected_merra2, df.loc[date_ind, "merra2"], decimal=2)
+        nptest.assert_array_almost_equal(expected_era5, df.loc[date_ind, "era5"], decimal=2)
+
         # Check a few wind direction values
         expected_merra2_wd = pd.Series([213.8, 129.1, 170.4])
         expected_era5_wd = pd.Series([212.2, 127.8, 170.3])
 
-        date_ind = pd.to_datetime(['2014-01-02', '2014-10-12', '2015-12-28'])
-
-        nptest.assert_array_almost_equal(expected_merra2_wd, df.loc[date_ind, 'merra2_wd'], decimal = 1)
-        nptest.assert_array_almost_equal(expected_era5_wd, df.loc[date_ind, 'era5_wd'], decimal = 1)
-        
+        date_ind = pd.to_datetime(["2014-01-02", "2014-10-12", "2015-12-28"])
+
+        nptest.assert_array_almost_equal(
+            expected_merra2_wd, df.loc[date_ind, "merra2_wd"], decimal=1
+        )
+        nptest.assert_array_almost_equal(expected_era5_wd, df.loc[date_ind, "era5_wd"], decimal=1)
+
         # Check a few temperature values
         expected_merra2_temp = pd.Series([279.7, 285.7, 278.2])
         expected_era5_temp = pd.Series([281.1, 285.8, 280.4])
 
-        date_ind = pd.to_datetime(['2014-01-02', '2014-10-12', '2015-12-28'])
-
-        nptest.assert_array_almost_equal(expected_merra2_temp, df.loc[date_ind, 'merra2_temperature_K'], decimal = 1)
-        nptest.assert_array_almost_equal(expected_era5_temp, df.loc[date_ind, 'era5_temperature_K'], decimal = 1)       
+        date_ind = pd.to_datetime(["2014-01-02", "2014-10-12", "2015-12-28"])
+
+        nptest.assert_array_almost_equal(
+            expected_merra2_temp, df.loc[date_ind, "merra2_temperature_K"], decimal=1
+        )
+        nptest.assert_array_almost_equal(
+            expected_era5_temp, df.loc[date_ind, "era5_temperature_K"], decimal=1
+        )
 
     def check_simulation_results_lin_monthly(self, s):
         # Make sure AEP results are consistent to one decimal place
         expected_results = [12.41, 11.34, 1.30, 3.57, 0.09, 3.57]
 
-        calculated_results = [s.aep_GWh.mean(),
-                              s.aep_GWh.std() / s.aep_GWh.mean() * 100,
-                              s.avail_pct.mean() * 100,
-                              s.avail_pct.std() / s.avail_pct.mean() * 100,
-                              s.curt_pct.mean() * 100,
-                              s.curt_pct.std() / s.curt_pct.mean() * 100, ]
+        calculated_results = [
+            s.aep_GWh.mean(),
+            s.aep_GWh.std() / s.aep_GWh.mean() * 100,
+            s.avail_pct.mean() * 100,
+            s.avail_pct.std() / s.avail_pct.mean() * 100,
+            s.curt_pct.mean() * 100,
+            s.curt_pct.std() / s.curt_pct.mean() * 100,
+        ]
 
         nptest.assert_array_almost_equal(expected_results, calculated_results, decimal=0)
 
-<<<<<<< HEAD
-=======
-    def check_simulation_results_lin_daily(self, s):
-        # Make sure AEP results are consistent to one decimal place
-        expected_results = [11.79, 16.75, 1.36, 4.90, 0.09, 4.91]
-
-        calculated_results = [s.aep_GWh.mean(),
-                              s.aep_GWh.std() / s.aep_GWh.mean() * 100,
-                              s.avail_pct.mean() * 100,
-                              s.avail_pct.std() / s.avail_pct.mean() * 100,
-                              s.curt_pct.mean() * 100,
-                              s.curt_pct.std() / s.curt_pct.mean() * 100, ]
+    def check_simulation_results_gam_daily(self, s):
+        # Make sure AEP results are consistent to one decimal place
+        expected_results = [12.68, 14.20, 1.36, 5.56, 0.087, 5.56]
+
+        calculated_results = [
+            s.aep_GWh.mean(),
+            s.aep_GWh.std() / s.aep_GWh.mean() * 100,
+            s.avail_pct.mean() * 100,
+            s.avail_pct.std() / s.avail_pct.mean() * 100,
+            s.curt_pct.mean() * 100,
+            s.curt_pct.std() / s.curt_pct.mean() * 100,
+        ]
 
         nptest.assert_array_almost_equal(expected_results, calculated_results, decimal=-1)
 
->>>>>>> ef963911
-    def check_simulation_results_gam_daily(self, s):
-        # Make sure AEP results are consistent to one decimal place
-        expected_results = [12.68, 14.20, 1.36, 5.56, 0.087, 5.56]
-
-        calculated_results = [s.aep_GWh.mean(),
-                              s.aep_GWh.std() / s.aep_GWh.mean() * 100,
-                              s.avail_pct.mean() * 100,
-                              s.avail_pct.std() / s.avail_pct.mean() * 100,
-                              s.curt_pct.mean() * 100,
-                              s.curt_pct.std() / s.curt_pct.mean() * 100, ]
+    def check_simulation_results_gbm_daily(self, s):
+        # Make sure AEP results are consistent to one decimal place
+        expected_results = [12.82, 14.87, 1.35, 5.17, 0.09, 5.17]
+
+        calculated_results = [
+            s.aep_GWh.mean(),
+            s.aep_GWh.std() / s.aep_GWh.mean() * 100,
+            s.avail_pct.mean() * 100,
+            s.avail_pct.std() / s.avail_pct.mean() * 100,
+            s.curt_pct.mean() * 100,
+            s.curt_pct.std() / s.curt_pct.mean() * 100,
+        ]
 
         nptest.assert_array_almost_equal(expected_results, calculated_results, decimal=-1)
-        
-    def check_simulation_results_gbm_daily(self, s):
-        # Make sure AEP results are consistent to one decimal place
-        expected_results = [12.82, 14.87, 1.35, 5.17, 0.09, 5.17]
-
-        calculated_results = [s.aep_GWh.mean(),
-                              s.aep_GWh.std() / s.aep_GWh.mean() * 100,
-                              s.avail_pct.mean() * 100,
-                              s.avail_pct.std() / s.avail_pct.mean() * 100,
-                              s.curt_pct.mean() * 100,
-                              s.curt_pct.std() / s.curt_pct.mean() * 100, ]
-
-        nptest.assert_array_almost_equal(expected_results, calculated_results, decimal=-1)
 
     def check_simulation_results_etr_daily(self, s):
         # Make sure AEP results are consistent to one decimal place
         expected_results = [13.83, 15.83, 1.35, 4.29, 0.09, 4.29]
 
-        calculated_results = [s.aep_GWh.mean(),
-                              s.aep_GWh.std() / s.aep_GWh.mean() * 100,
-                              s.avail_pct.mean() * 100,
-                              s.avail_pct.std() / s.avail_pct.mean() * 100,
-                              s.curt_pct.mean() * 100,
-                              s.curt_pct.std() / s.curt_pct.mean() * 100, ]
+        calculated_results = [
+            s.aep_GWh.mean(),
+            s.aep_GWh.std() / s.aep_GWh.mean() * 100,
+            s.avail_pct.mean() * 100,
+            s.avail_pct.std() / s.avail_pct.mean() * 100,
+            s.curt_pct.mean() * 100,
+            s.curt_pct.std() / s.curt_pct.mean() * 100,
+        ]
 
         nptest.assert_array_almost_equal(expected_results, calculated_results, decimal=-1)
 
     def tearDown(self):
         pass
 
-if __name__ == '__main__':
+
+if __name__ == "__main__":
     unittest.main()