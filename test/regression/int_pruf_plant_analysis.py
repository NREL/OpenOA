import random
import unittest
from test import example_data_path_str

import numpy as np
import pandas as pd
import pytest
from numpy import testing as nptest
from examples.project_ENGIE import Project_Engie

from operational_analysis.methods import plant_analysis


def reset_prng():
    np.random.seed(42)
    random.seed(42)


class TestPandasPrufPlantAnalysis(unittest.TestCase):
    def setUp(self):
        reset_prng()
        # Set up data to use for testing (ENGIE example plant)
        self.project = Project_Engie(example_data_path_str)
        self.project.prepare()

        # Set up a new project with modified reanalysis start and end dates
        self.project_rean = Project_Engie(example_data_path_str)
        self.project_rean.prepare()
        self.project_rean._reanalysis._product[
            "merra2"
        ].df = self.project_rean._reanalysis._product["merra2"].df.loc[
            self.project_rean._reanalysis._product["merra2"].df.index <= "2019-04-15 12:30"
        ]
        self.project_rean._reanalysis._product["era5"].df = self.project_rean._reanalysis._product[
            "era5"
        ].df.loc[self.project_rean._reanalysis._product["era5"].df.index >= "1999-01-15 12:00"]

    # Test inputs to the regression model, at monthly time resolution
    def test_monthly_inputs(self):
        reset_prng()
        # ____________________________________________________________________
        # Test inputs to the regression model, at monthly time resolution
        self.analysis = plant_analysis.MonteCarloAEP(
            self.project,
            reanal_products=["merra2", "era5"],
            time_resolution="M",
            reg_temperature=True,
            reg_winddirection=True,
        )
        df = self.analysis._aggregate.df
        df_rean = self.analysis._reanalysis_aggregate

        # Check the pre-processing functions
        self.check_process_revenue_meter_energy_monthly(df)
        self.check_process_loss_estimates_monthly(df)
        self.check_process_reanalysis_data_monthly(df, df_rean)

    # Test reanalysis start and end dates depending on time resolution and end date argument
    def test_reanalysis_aggregate_monthly(self):
        reset_prng()
        # ____________________________________________________________________
        # Test default aggregate reanalysis values and date range, at monthly time resolution
        self.analysis = plant_analysis.MonteCarloAEP(
            self.project_rean, reanal_products=["merra2", "era5"], time_resolution="M"
        )
        df_rean = self.analysis._reanalysis_aggregate

        # check that date range is truncated correctly
        assert (df_rean.index[0], df_rean.index[-1]) == (
            pd.to_datetime("1999-02-01"),
            pd.to_datetime("2019-03-01"),
        )

        # Check wind speed values at start and end dates
        expected = {"merra2": [7.584891, 8.679547], "era5": [7.241081, 8.188632]}
        computed = {
            key: df_rean.loc[[df_rean.index[0], df_rean.index[-1]], key].to_numpy()
            for key in expected.keys()
        }

        for key in expected.keys():
            nptest.assert_array_almost_equal(expected[key], computed[key])

        # ____________________________________________________________________
        # Check for invalid user-defined end dates
        # Date range doesn't include full 20 years
        with pytest.raises(ValueError):
            self.analysis = plant_analysis.MonteCarloAEP(
                self.project_rean,
                reanal_products=["merra2", "era5"],
                time_resolution="M",
                end_date_lt="2018-12-15 12:00",
            )

        # End date out of bounds, monthly
        with pytest.raises(ValueError):
            self.analysis = plant_analysis.MonteCarloAEP(
                self.project_rean,
                reanal_products=["merra2", "era5"],
                time_resolution="M",
                end_date_lt="2019-04-15 13:00",
            )

        # ____________________________________________________________________
        # Test aggregate reanalysis values and date range with user-defined end date, at monthly time resolution
        self.analysis = plant_analysis.MonteCarloAEP(
            self.project_rean,
            reanal_products=["merra2", "era5"],
            time_resolution="M",
            end_date_lt="2019-02-10 12:00",
        )
        df_rean = self.analysis._reanalysis_aggregate

        # check that date range is truncated correctly
        assert (df_rean.index[0], df_rean.index[-1]) == (
            pd.to_datetime("1999-02-01"),
            pd.to_datetime("2019-02-01"),
        )

        # Check wind speed values at start and end dates
        expected = {"merra2": [7.584891, 6.529796], "era5": [7.241081, 6.644804]}
        computed = {
            key: df_rean.loc[[df_rean.index[0], df_rean.index[-1]], key].to_numpy()
            for key in expected.keys()
        }

        for key in expected.keys():
            nptest.assert_array_almost_equal(expected[key], computed[key])

    def test_reanalysis_aggregate_daily(self):
        reset_prng()
        # ____________________________________________________________________
        # Test default aggregate reanalysis values and date range, at daily time resolution
        self.analysis = plant_analysis.MonteCarloAEP(
            self.project_rean, reanal_products=["merra2", "era5"], time_resolution="D"
        )
        df_rean = self.analysis._reanalysis_aggregate

        # check that date range is truncated correctly
        assert (df_rean.index[0], df_rean.index[-1]) == (
            pd.to_datetime("1999-01-16"),
            pd.to_datetime("2019-03-31"),
        )

        # Check wind speed values at start and end dates
        expected = {"merra2": [12.868168, 5.152958], "era5": [12.461761, 5.238968]}
        computed = {
            key: df_rean.loc[[df_rean.index[0], df_rean.index[-1]], key].to_numpy()
            for key in expected.keys()
        }

        for key in expected.keys():
            nptest.assert_array_almost_equal(expected[key], computed[key])

        # ____________________________________________________________________
        # Check for invalid user-defined end dates
        # Date range doesn't include full 20 years
        with pytest.raises(ValueError):
            self.analysis = plant_analysis.MonteCarloAEP(
                self.project_rean,
                reanal_products=["merra2", "era5"],
                time_resolution="D",
                end_date_lt="2019-01-14 23:00",
            )

        # End date out of bounds, daily
        with pytest.raises(ValueError):
            self.analysis = plant_analysis.MonteCarloAEP(
                self.project_rean,
                reanal_products=["merra2", "era5"],
                time_resolution="D",
                end_date_lt="2019-04-15 13:00",
            )

        # ____________________________________________________________________
        # Test aggregate reanalysis values and date range with user-defined end date, at daily time resolution
        self.analysis = plant_analysis.MonteCarloAEP(
            self.project_rean,
            reanal_products=["merra2", "era5"],
            time_resolution="D",
            end_date_lt="2019-02-10 12:00",
        )
        df_rean = self.analysis._reanalysis_aggregate

        # check that date range is truncated correctly
        assert (df_rean.index[0], df_rean.index[-1]) == (
            pd.to_datetime("1999-01-16"),
            pd.to_datetime("2019-02-10"),
        )

        # Check wind speed values at start and end dates
        expected = {"merra2": [12.868168, 14.571084], "era5": [12.461761, 14.045798]}
        computed = {
            key: df_rean.loc[[df_rean.index[0], df_rean.index[-1]], key].to_numpy()
            for key in expected.keys()
        }

        for key in expected.keys():
            nptest.assert_array_almost_equal(expected[key], computed[key])

    def test_reanalysis_aggregate_hourly(self):
        reset_prng()
        # ____________________________________________________________________
        # Test default aggregate reanalysis values and date range, at hourly time resolution
        self.analysis = plant_analysis.MonteCarloAEP(
            self.project_rean, reanal_products=["merra2", "era5"], time_resolution="H"
        )
        df_rean = self.analysis._reanalysis_aggregate

        # check that date range is truncated correctly
        assert (df_rean.index[0], df_rean.index[-1]) == (
            pd.to_datetime("1999-01-15 12:00"),
            pd.to_datetime("2019-03-31 23:00"),
        )

        # Check wind speed values at start and end dates
        expected = {"merra2": [10.509840, 9.096710], "era5": [9.202639, 9.486806]}
        computed = {
            key: df_rean.loc[[df_rean.index[0], df_rean.index[-1]], key].to_numpy()
            for key in expected.keys()
        }

        for key in expected.keys():
            nptest.assert_array_almost_equal(expected[key], computed[key])

        # ____________________________________________________________________
        # Check for invalid user-defined end dates
        # Date range doesn't include full 20 years
        with pytest.raises(ValueError):
            self.analysis = plant_analysis.MonteCarloAEP(
                self.project_rean,
                reanal_products=["merra2", "era5"],
                time_resolution="H",
                end_date_lt="2019-01-15 10:00",
            )

        # End date out of bounds, hourly
        with pytest.raises(ValueError):
            self.analysis = plant_analysis.MonteCarloAEP(
                self.project_rean,
                reanal_products=["merra2", "era5"],
                time_resolution="H",
                end_date_lt="2019-04-15 13:00",
            )

        # ____________________________________________________________________
        # Test aggregate reanalysis values and date range with user-defined end date, at hourly time resolution
        self.analysis = plant_analysis.MonteCarloAEP(
            self.project_rean,
            reanal_products=["merra2", "era5"],
            time_resolution="H",
            end_date_lt="2019-02-10 12:00",
        )
        df_rean = self.analysis._reanalysis_aggregate

        # check that date range is truncated correctly
        assert (df_rean.index[0], df_rean.index[-1]) == (
            pd.to_datetime("1999-01-15 12:00"),
            pd.to_datetime("2019-02-10 12:00"),
        )

        # Check wind speed values at start and end dates
        expected = {"merra2": [10.509840, 16.985526], "era5": [9.202639, 15.608469]}
        computed = {
            key: df_rean.loc[[df_rean.index[0], df_rean.index[-1]], key].to_numpy()
            for key in expected.keys()
        }

        for key in expected.keys():
            nptest.assert_array_almost_equal(expected[key], computed[key])

    def test_monthly_lin(self):
        reset_prng()
        # ____________________________________________________________________
        # Test linear regression model, at monthly time resolution
        self.analysis = plant_analysis.MonteCarloAEP(
            self.project,
            reanal_products=["merra2", "era5"],
            time_resolution="M",
            reg_model="lin",
            reg_temperature=False,
            reg_winddirection=False,
        )
        # Run Monte Carlo AEP analysis, confirm the results are consistent
        self.analysis.run(num_sim=10)
        sim_results = self.analysis.results
        self.check_simulation_results_lin_monthly(sim_results)

    # Test inputs to the regression model, at daily time resolution
    def test_daily_inputs(self):
        reset_prng()
        # ____________________________________________________________________
        # Test inputs to the regression model, at monthly time resolution
        self.analysis = plant_analysis.MonteCarloAEP(
            self.project,
            reanal_products=["merra2", "era5"],
            time_resolution="D",
            reg_temperature=True,
            reg_winddirection=True,
        )
        df = self.analysis._aggregate.df

        # Check the pre-processing functions
        self.check_process_revenue_meter_energy_daily(df)
        self.check_process_loss_estimates_daily(df)
        self.check_process_reanalysis_data_daily(df)

    def test_daily_gam(self):
        reset_prng()
        # ____________________________________________________________________
        # Test GAM regression model (can be used at daily time resolution only)
        self.analysis = plant_analysis.MonteCarloAEP(
            self.project,
            reanal_products=["merra2", "era5"],
            time_resolution="D",
            reg_model="gam",
            reg_temperature=True,
            reg_winddirection=True,
        )
        # Run Monte Carlo AEP analysis, confirm the results are consistent
        self.analysis.run(num_sim=5)
        sim_results = self.analysis.results
        self.check_simulation_results_gam_daily(sim_results)

    def test_daily_gbm(self):
        reset_prng()
        # ____________________________________________________________________
        # Test GBM regression model (can be used at daily time resolution only)
        self.analysis = plant_analysis.MonteCarloAEP(
            self.project,
            reanal_products=["era5"],
            time_resolution="D",
            reg_model="gbm",
            reg_temperature=True,
            reg_winddirection=False,
        )
        # Run Monte Carlo AEP analysis, confirm the results are consistent
        self.analysis.run(num_sim=5)
        sim_results = self.analysis.results
        self.check_simulation_results_gbm_daily(sim_results)

    def test_daily_etr(self):
        reset_prng()
        # ____________________________________________________________________
        # Test ETR regression model (can be used at daily time resolution only)
        self.analysis = plant_analysis.MonteCarloAEP(
            self.project,
            reanal_products=["merra2"],
            time_resolution="D",
            reg_model="etr",
            reg_temperature=False,
            reg_winddirection=False,
        )
        # Run Monte Carlo AEP analysis, confirm the results are consistent
        self.analysis.run(num_sim=5)
        sim_results = self.analysis.results
        self.check_simulation_results_etr_daily(sim_results)

    def test_daily_gam_outliers(self):
        reset_prng()
        # ____________________________________________________________________
        # Test GAM regression model (can be used at daily time resolution only)
        self.analysis = plant_analysis.MonteCarloAEP(
            self.project,
            reanal_products=["merra2", "era5"],
            time_resolution="D",
            outlier_detection = True,
            reg_model="gam",
            reg_temperature=True,
            reg_winddirection=True,
        )
        # Run Monte Carlo AEP analysis, confirm the results are consistent
        self.analysis.run(num_sim=5)
        sim_results = self.analysis.results
        self.check_simulation_results_gam_daily_outliers(sim_results)

    def check_process_revenue_meter_energy_monthly(self, df):
        # Energy Nan flags are all zero
        nptest.assert_array_equal(df["energy_nan_perc"].values, np.repeat(0.0, df.shape[0]))

        # Expected number of days per month are equal to number of actual days
        nptest.assert_array_equal(df["num_days_expected"], df["num_days_actual"])

        # Check a few energy values
        expected_gwh = pd.Series([0.692400, 1.471730, 0.580035])
        actual_gwh = df.loc[
            pd.to_datetime(["2014-06-01", "2014-12-01", "2015-10-01"]), "energy_gwh"
        ]
        nptest.assert_array_almost_equal(expected_gwh, actual_gwh)

    def check_process_loss_estimates_monthly(self, df):
        # Availablity, curtailment nan fields both 0, NaN flag is all False
        nptest.assert_array_equal(df["avail_nan_perc"].values, np.repeat(0.0, df.shape[0]))
        nptest.assert_array_equal(df["curt_nan_perc"].values, np.repeat(0.0, df.shape[0]))
        nptest.assert_array_equal(df["nan_flag"].values, np.repeat(False, df.shape[0]))

        # Check a few reported availabilty and curtailment values
        expected_avail_gwh = pd.Series([0.029417, 0.021005, 0.000444])
        expected_curt_gwh = pd.Series([0.013250, 0.000000, 0.000000])
        expected_avail_pct = pd.Series([0.040019, 0.014071, 0.000765])
        expected_curt_pct = pd.Series([0.018026, 0.000000, 0.000000])

        date_ind = pd.to_datetime(["2014-06-01", "2014-12-01", "2015-10-01"])

        nptest.assert_array_almost_equal(expected_avail_gwh, df.loc[date_ind, "availability_gwh"])
        nptest.assert_array_almost_equal(expected_curt_gwh, df.loc[date_ind, "curtailment_gwh"])
        nptest.assert_array_almost_equal(expected_avail_pct, df.loc[date_ind, "availability_pct"])
        nptest.assert_array_almost_equal(expected_curt_pct, df.loc[date_ind, "curtailment_pct"])

    def check_process_reanalysis_data_monthly(self, df, df_rean):

        expected = {
            "merra2": [5.42523278, 6.86883337, 5.02690892],
            "era5": [5.20508049, 6.71586744, 5.23824611],
            "merra2_wd": [11.74700241, 250.90081133, 123.70142025],
            "era5_wd": [23.4291153, 253.14150601, 121.25886916],
            "merra2_temperature_K": [289.87128364, 275.26493716, 281.72562887],
            "era5_temperature_K": [290.82110632, 276.62490053, 282.71629935],
        }

        date_ind = pd.to_datetime(["2014-06-01", "2014-12-01", "2015-10-01"])
        computed = {key: df.loc[date_ind, key].to_numpy() for key in expected.keys()}

        print(computed)

        for key in expected.keys():
            nptest.assert_array_almost_equal(expected[key], computed[key])

        # check that date range is truncated correctly
        assert (df_rean.index[0], df_rean.index[-1]) == (
            pd.to_datetime("1999-01-01 00:00:00"),
            pd.to_datetime("2019-04-01 00:00:00"),
        )

    def check_process_revenue_meter_energy_daily(self, df):
        # Energy Nan flags are all zero
        nptest.assert_array_equal(df["energy_nan_perc"].values, np.repeat(0.0, df.shape[0]))

        # Check a few energy values
        expected_gwh = pd.Series([0.0848525, 0.0253657, 0.0668642])
        actual_gwh = df.loc[
            pd.to_datetime(["2014-01-02", "2014-10-12", "2015-12-28"]), "energy_gwh"
        ]
        nptest.assert_array_almost_equal(expected_gwh, actual_gwh)

    def check_process_loss_estimates_daily(self, df):
        # Availablity, curtailment nan fields both 0, NaN flag is all False
        nptest.assert_array_equal(df["avail_nan_perc"].values, np.repeat(0.0, df.shape[0]))
        nptest.assert_array_equal(df["curt_nan_perc"].values, np.repeat(0.0, df.shape[0]))
        nptest.assert_array_equal(df["nan_flag"].values, np.repeat(False, df.shape[0]))

        # Check a few reported availabilty and curtailment values
        expected_avail_gwh = pd.Series([0.0000483644, 0.000000, 0.000000])
        expected_curt_gwh = pd.Series([0.000000, 0.00019581, 0.000000])
        expected_avail_pct = pd.Series([0.000569658, 0.000000, 0.000000])
        expected_curt_pct = pd.Series([0.000000, 0.00766034, 0.000000])

        date_ind = pd.to_datetime(["2014-01-02", "2014-10-12", "2015-12-28"])

        nptest.assert_array_almost_equal(expected_avail_gwh, df.loc[date_ind, "availability_gwh"])
        nptest.assert_array_almost_equal(expected_curt_gwh, df.loc[date_ind, "curtailment_gwh"])
        nptest.assert_array_almost_equal(expected_avail_pct, df.loc[date_ind, "availability_pct"])
        nptest.assert_array_almost_equal(expected_curt_pct, df.loc[date_ind, "curtailment_pct"])

    def check_process_reanalysis_data_daily(self, df):

        expected = {
            "merra2": np.array([11.02459231, 7.04306896, 8.41880152]),
            "era5": np.array([10.47942319, 7.71069617, 9.60864791]),
            "merra2_wd": np.array([213.81683361, 129.08053181, 170.39815032]),
            "era5_wd": np.array([212.23854097, 127.75317448, 170.33488958]),
            "merra2_temperature_K": np.array([279.67922333, 285.69317833, 278.15574917]),
            "era5_temperature_K": np.array([281.14880642, 285.81961816, 280.42017656]),
        }

        date_ind = pd.to_datetime(["2014-01-02", "2014-10-12", "2015-12-28"])
        computed = {key: df.loc[date_ind, key].to_numpy() for key in expected.keys()}

        print(computed)

        for key in expected.keys():
            nptest.assert_array_almost_equal(expected[key], computed[key])

    def check_simulation_results_lin_monthly(self, s):
<<<<<<< HEAD
        # Make sure AEP results are consistent to one decimal place
        expected_results = [11.284629, 10.801102, 1.130812, 4.287147, 0.061666, 5.365357]
=======
        # Make sure AEP results are consistent to six decimal places
        expected_results = [11.401602, 9.789065, 1.131574, 4.766565, 0.059858, 4.847703]
>>>>>>> f2211dbf

        calculated_results = [
            s.aep_GWh.mean(),
            s.aep_GWh.std() / s.aep_GWh.mean() * 100,
            s.avail_pct.mean() * 100,
            s.avail_pct.std() / s.avail_pct.mean() * 100,
            s.curt_pct.mean() * 100,
            s.curt_pct.std() / s.curt_pct.mean() * 100,
        ]

        nptest.assert_array_almost_equal(expected_results, calculated_results)

    def check_simulation_results_gam_daily(self, s):
<<<<<<< HEAD
        # Make sure AEP results are consistent to one decimal place
        expected_results = [12.781636, 4.428628, 1.323524, 6.135826, 0.049333, 8.462634]
=======
        # Make sure AEP results are consistent to six decimal places
        expected_results = [12.807144, 3.959101, 1.320519, 6.294529, 0.049507, 8.152235]
>>>>>>> f2211dbf

        calculated_results = [
            s.aep_GWh.mean(),
            s.aep_GWh.std() / s.aep_GWh.mean() * 100,
            s.avail_pct.mean() * 100,
            s.avail_pct.std() / s.avail_pct.mean() * 100,
            s.curt_pct.mean() * 100,
            s.curt_pct.std() / s.curt_pct.mean() * 100,
        ]

        nptest.assert_array_almost_equal(expected_results, calculated_results)

    def check_simulation_results_gbm_daily(self, s):
<<<<<<< HEAD
        # Make sure AEP results are consistent to one decimal place
        expected_results = [12.957132, 14.928604, 1.310955, 5.248099, 0.049947, 9.21482]
=======
        # Make sure AEP results are consistent to six decimal places
        expected_results = [12.794527, 10.609839, 1.298789, 4.849577, 0.050383, 8.620032]
>>>>>>> f2211dbf

        calculated_results = [
            s.aep_GWh.mean(),
            s.aep_GWh.std() / s.aep_GWh.mean() * 100,
            s.avail_pct.mean() * 100,
            s.avail_pct.std() / s.avail_pct.mean() * 100,
            s.curt_pct.mean() * 100,
            s.curt_pct.std() / s.curt_pct.mean() * 100,
        ]

        nptest.assert_array_almost_equal(expected_results, calculated_results)

    def check_simulation_results_etr_daily(self, s):
        # Make sure AEP results are consistent to six decimal places
        expected_results = [12.938536, 8.561798, 1.334704, 5.336189, 0.057874, 11.339976]

        calculated_results = [
            s.aep_GWh.mean(),
            s.aep_GWh.std() / s.aep_GWh.mean() * 100,
            s.avail_pct.mean() * 100,
            s.avail_pct.std() / s.avail_pct.mean() * 100,
            s.curt_pct.mean() * 100,
            s.curt_pct.std() / s.curt_pct.mean() * 100,
        ]

        nptest.assert_array_almost_equal(expected_results, calculated_results)

    def check_simulation_results_gam_daily_outliers(self, s):
        # Make sure AEP results are consistent to six decimal places
        expected_results = [13.456155, 7.631475, 1.321492, 6.121169, 0.048311, 7.936318]

        calculated_results = [
            s.aep_GWh.mean(),
            s.aep_GWh.std() / s.aep_GWh.mean() * 100,
            s.avail_pct.mean() * 100,
            s.avail_pct.std() / s.avail_pct.mean() * 100,
            s.curt_pct.mean() * 100,
            s.curt_pct.std() / s.curt_pct.mean() * 100,
        ]

        nptest.assert_array_almost_equal(expected_results, calculated_results)

    def tearDown(self):
        pass


if __name__ == "__main__":
    unittest.main()<|MERGE_RESOLUTION|>--- conflicted
+++ resolved
@@ -364,7 +364,7 @@
             self.project,
             reanal_products=["merra2", "era5"],
             time_resolution="D",
-            outlier_detection = True,
+            outlier_detection=True,
             reg_model="gam",
             reg_temperature=True,
             reg_winddirection=True,
@@ -482,13 +482,8 @@
             nptest.assert_array_almost_equal(expected[key], computed[key])
 
     def check_simulation_results_lin_monthly(self, s):
-<<<<<<< HEAD
-        # Make sure AEP results are consistent to one decimal place
-        expected_results = [11.284629, 10.801102, 1.130812, 4.287147, 0.061666, 5.365357]
-=======
         # Make sure AEP results are consistent to six decimal places
         expected_results = [11.401602, 9.789065, 1.131574, 4.766565, 0.059858, 4.847703]
->>>>>>> f2211dbf
 
         calculated_results = [
             s.aep_GWh.mean(),
@@ -502,13 +497,8 @@
         nptest.assert_array_almost_equal(expected_results, calculated_results)
 
     def check_simulation_results_gam_daily(self, s):
-<<<<<<< HEAD
-        # Make sure AEP results are consistent to one decimal place
-        expected_results = [12.781636, 4.428628, 1.323524, 6.135826, 0.049333, 8.462634]
-=======
         # Make sure AEP results are consistent to six decimal places
         expected_results = [12.807144, 3.959101, 1.320519, 6.294529, 0.049507, 8.152235]
->>>>>>> f2211dbf
 
         calculated_results = [
             s.aep_GWh.mean(),
@@ -522,13 +512,8 @@
         nptest.assert_array_almost_equal(expected_results, calculated_results)
 
     def check_simulation_results_gbm_daily(self, s):
-<<<<<<< HEAD
-        # Make sure AEP results are consistent to one decimal place
-        expected_results = [12.957132, 14.928604, 1.310955, 5.248099, 0.049947, 9.21482]
-=======
         # Make sure AEP results are consistent to six decimal places
         expected_results = [12.794527, 10.609839, 1.298789, 4.849577, 0.050383, 8.620032]
->>>>>>> f2211dbf
 
         calculated_results = [
             s.aep_GWh.mean(),
