--- conflicted
+++ resolved
@@ -329,20 +329,12 @@
             },
             "meter": {
                 "MMTR_SupWh": {"name": "MMTR_SupWh", "dtype": "float", "units": "kWh"},
-<<<<<<< HEAD
-                "frequency": ["min", "MS", "D", "ns", "W", "us", "min", "s", "h", "ms"],
-=======
                 "frequency": ["min", "MS", "ME", "D", "ns", "W", "us", "min", "s", "h", "ms"],
->>>>>>> c016aae0
             },
             "curtail": {
                 "IAVL_ExtPwrDnWh": {"name": "IAVL_ExtPwrDnWh", "dtype": "float", "units": "kWh"},
                 "IAVL_DnWh": {"name": "IAVL_DnWh", "dtype": "float", "units": "kWh"},
-<<<<<<< HEAD
-                "frequency": ["min", "MS", "D", "ns", "W", "us", "min", "s", "h", "ms"],
-=======
                 "frequency": ["min", "MS", "ME", "D", "ns", "W", "us", "min", "s", "h", "ms"],
->>>>>>> c016aae0
             },
             "asset": {
                 "latitude": {"name": "latitude", "dtype": "float", "units": "WGS84"},
